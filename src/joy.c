/*
 *  
 * Copyright (c) 2016 Cisco Systems, Inc.
 * All rights reserved.
 * 
 * Redistribution and use in source and binary forms, with or without
 * modification, are permitted provided that the following conditions
 * are met:
 * 
 *   Redistributions of source code must retain the above copyright
 *   notice, this list of conditions and the following disclaimer.
 * 
 *   Redistributions in binary form must reproduce the above
 *   copyright notice, this list of conditions and the following
 *   disclaimer in the documentation and/or other materials provided
 *   with the distribution.
 * 
 *   Neither the name of the Cisco Systems, Inc. nor the names of its
 *   contributors may be used to endorse or promote products derived
 *   from this software without specific prior written permission.
 * 
 * THIS SOFTWARE IS PROVIDED BY THE COPYRIGHT HOLDERS AND CONTRIBUTORS
 * "AS IS" AND ANY EXPRESS OR IMPLIED WARRANTIES, INCLUDING, BUT NOT
 * LIMITED TO, THE IMPLIED WARRANTIES OF MERCHANTABILITY AND FITNESS
 * FOR A PARTICULAR PURPOSE ARE DISCLAIMED. IN NO EVENT SHALL THE
 * COPYRIGHT HOLDERS OR CONTRIBUTORS BE LIABLE FOR ANY DIRECT,
 * INDIRECT, INCIDENTAL, SPECIAL, EXEMPLARY, OR CONSEQUENTIAL DAMAGES
 * (INCLUDING, BUT NOT LIMITED TO, PROCUREMENT OF SUBSTITUTE GOODS OR
 * SERVICES; LOSS OF USE, DATA, OR PROFITS; OR BUSINESS INTERRUPTION)
 * HOWEVER CAUSED AND ON ANY THEORY OF LIABILITY, WHETHER IN CONTRACT,
 * STRICT LIABILITY, OR TORT (INCLUDING NEGLIGENCE OR OTHERWISE)
 * ARISING IN ANY WAY OUT OF THE USE OF THIS SOFTWARE, EVEN IF ADVISED
 * OF THE POSSIBILITY OF SUCH DAMAGE.
 *
 */

/**
 * \file joy.c
 *
 * \brief converts pcap files or live packet capture using libpcap into
 * flow/intraflow data in JSON format
 * 
 */

#include <stdlib.h>  
#include <getopt.h>  
#include <errno.h>  
#include <pcap.h>
#include <signal.h>
#include <stdio.h>
#include <string.h>
#include <ctype.h>
#include <errno.h>

#ifndef WIN32
#include <libgen.h>
#endif

#include <sys/types.h>

#ifdef WIN32
#include "win_types.h"
#include "Ws2tcpip.h"
#include <ShlObj.h>
#else 
#include <sys/ioctl.h>
#include <arpa/inet.h>
#include <sys/socket.h>
#include <sys/wait.h>    
#include <netinet/in.h>
#include <pwd.h>
#include <grp.h>
#endif

#include <limits.h>  
#include <getopt.h>
#include <unistd.h>   
#include <pthread.h>

#include "pkt_proc.h" /* packet processing               */
#include "p2f.h"      /* joy data structures       */
#include "config.h"   /* configuration                   */
#include "err.h"      /* error codes and error reporting */
#include "anon.h"     /* address anonymization           */
#include "tls.h"      /* TLS awareness                   */
#include "classify.h" /* inline classification           */
#include "procwatch.h"  /* process to flow mapping       */
#include "radix_trie.h" /* trie for subnet labels        */
#include "output.h"     /* compressed output             */
#include "updater.h"    /* updater thread for classifer and label subnets */
#include "ipfix.h"    /* IPFIX cleanup */
#include "proto_identify.h"
#include "pcap.h"

/**
 * \brief The supported operating modes that Joy can run in.
 */
enum operating_mode {
    MODE_NONE = 0,
    MODE_OFFLINE = 1,
    MODE_ONLINE = 2,
    MODE_IPFIX_COLLECT_ONLINE = 3
};

/*
 * NOTE: NUM_PACKETS_BETWEEN_STATS_OUTPUT *must* be a multiple of
 * NUM_PACKETS_IN_LOOP, in order for stats output to periodically take place
 */
#define GET_ALL_PACKETS 0
#define NUM_PACKETS_IN_LOOP 5
#define NUM_PACKETS_BETWEEN_STATS_OUTPUT 10000
#define MAX_RECORDS 2147483647
#define MAX_FILENAME_LEN 1024

/*
 * Local globals
 */
static enum operating_mode joy_mode = MODE_NONE;
static pcap_t *handle = NULL;
static char *filter_exp = "ip or vlan";
static char dir_output[MAX_FILENAME_LEN];

/* Globals defined in p2f.c */
extern struct flocap_stats stats;

/* config is the global configuration */
struct configuration active_config;
struct configuration *glb_config = NULL;

/* logfile and output file definitions */
zfile output = NULL;
FILE *info = NULL;

/*
 * reopenLog is the flag set when SIGHUP is received
 * volatile as it is modified by a signal handler
 */
volatile int reopenLog = 0;

/*******************************************************************
 *******************************************************************
 * BEGIN network utility functions
 *******************************************************************
 *******************************************************************
 */
#define MAC_ADDR_LEN 6
#define MAC_ADDR_STR_LEN 32
#define IFL_MAX 16
#define INTFACENAMESIZE 64

#ifdef DARWIN
#include <sys/ioctl.h>
#include <net/if_dl.h>
#include <net/if.h>
#include <ifaddrs.h>
#include "pcap.h"
#define STRNCASECMP strncasecmp

#elif WIN32 // WINDOWS
#include "winsock2.h"
#include "winioctl.h"
#include "iphlpapi.h"
#include "ws2tcpip.h"
#include "winioctl.h"
#define IFNAMSIZ 16
#define STRNCASECMP strnicmp

#else
#include <sys/ioctl.h>
#include <net/if.h>
#define STRNCASECMP strncasecmp
#endif

struct intrface { 
    unsigned char name [INTFACENAMESIZE];
    unsigned char mac_addr[MAC_ADDR_STR_LEN];
    unsigned char ip_addr4[INET_ADDRSTRLEN];
    unsigned char ip_addr6[INET6_ADDRSTRLEN];
    unsigned char active;
};

/*
 * Local interface globals
 */
static struct intrface ifl[IFL_MAX];
static unsigned int num_interfaces = 0;

static int find_interface_in_list(char *name) {
    int i;

    for (i = 0; i < IFL_MAX; ++i) {
        if (STRNCASECMP((char*)ifl[i].name, name, strlen(name)) == 0) {
            return i;
        }
    }
   return -1;
}

/**
 * \fn void get_mac_address (char *name, unsigned char mac_addr)
 * \param name interface name
 * \param mac_addr MAC address of interface
 * \return none
 */
void get_mac_address(char *name, unsigned char mac_addr[MAC_ADDR_STR_LEN])
{
#ifdef DARWIN
    struct ifaddrs *ifap, *ifaptr;
    unsigned char *ptr;

    if (getifaddrs(&ifap) == 0) {
        for(ifaptr = ifap; ifaptr != NULL; ifaptr = (ifaptr)->ifa_next) {
            if (!strcmp((ifaptr)->ifa_name, name) && (((ifaptr)->ifa_addr)->sa_family == AF_LINK)) {
                ptr = (unsigned char *)LLADDR((struct sockaddr_dl *)(ifaptr)->ifa_addr);
                sprintf((char*)mac_addr, "%02x%02x%02x%02x%02x%02x",
                         *ptr, *(ptr+1), *(ptr+2), *(ptr+3), *(ptr+4), *(ptr+5));
                break;
            }
        }
        freeifaddrs(ifap);
    }
#elif WIN32
#include <winsock2.h>
#include <iphlpapi.h>
    IP_ADAPTER_INFO AdapterInfo[16];
    DWORD dwBufLen = sizeof(AdapterInfo);

    DWORD dwStatus = GetAdaptersInfo(AdapterInfo, &dwBufLen);
    if (dwStatus != ERROR_SUCCESS) {
        return;
    }

    PIP_ADAPTER_INFO pAdapterInfo = AdapterInfo;

    do {
        int i = 0;
        int delta = 0;
        delta = strlen(name) - strlen(pAdapterInfo->AdapterName);
        if (delta != 0) {
            /* check the last N characters of the name */
            char *p = (char*)(name+delta);
            if (STRNCASECMP(p, pAdapterInfo->AdapterName, strlen(pAdapterInfo->AdapterName)) == 0) {
                sprintf((char*)mac_addr, "%02X%02X%02X%02X%02X%02X",
                    (int)pAdapterInfo->Address[0],
                    (int)pAdapterInfo->Address[1],
                    (int)pAdapterInfo->Address[2],
                    (int)pAdapterInfo->Address[3],
                    (int)pAdapterInfo->Address[4],
                    (int)pAdapterInfo->Address[5]);
                break;
            }
        } else {
            if (STRNCASECMP(name, pAdapterInfo->AdapterName, strlen(name)) == 0) {
                sprintf((char*)mac_addr, "%02X%02X%02X%02X%02X%02X",
                    (int)pAdapterInfo->Address[0],
                    (int)pAdapterInfo->Address[1],
                    (int)pAdapterInfo->Address[2],
                    (int)pAdapterInfo->Address[3],
                    (int)pAdapterInfo->Address[4],
                    (int)pAdapterInfo->Address[5]);
                break;
            }
        }
        pAdapterInfo = pAdapterInfo->Next;
    } while (pAdapterInfo);

#else
    struct ifreq ifr;
    int sock;

    sock=socket(PF_INET, SOCK_STREAM, 0);
    strncpy(ifr.ifr_name,name,sizeof(ifr.ifr_name)-1);
    ifr.ifr_name[sizeof(ifr.ifr_name)-1]='\0';
    ioctl(sock, SIOCGIFHWADDR, &ifr);

    sprintf((char*)mac_addr, "%02x%02x%02x%02x%02x%02x",
        (int)(unsigned char)ifr.ifr_hwaddr.sa_data[0],
        (int)(unsigned char)ifr.ifr_hwaddr.sa_data[1],
        (int)(unsigned char)ifr.ifr_hwaddr.sa_data[2],
        (int)(unsigned char)ifr.ifr_hwaddr.sa_data[3],
        (int)(unsigned char)ifr.ifr_hwaddr.sa_data[4],
        (int)(unsigned char)ifr.ifr_hwaddr.sa_data[5]);

    close(sock);
#endif
}

/**
 * \fn void print_interfaces (FILE *f, int num_ifs)
 * \param f file to print to
 * \param num_ifs number of interfaces available
 * \return none
 */
void print_interfaces(FILE *info, int num_ifs) {
{
    int i;

    fprintf(info, "\nInterfaces\n");
    fprintf(info, "==========\n");
    for (i = 0; i < num_ifs; ++i) {
        fprintf(info, "Interface: %s\n", ifl[i].name);
        if (ifl[i].ip_addr4[0] != 0) {
            fprintf(info, "  IPv4 Address: %s\n", ifl[i].ip_addr4);
        }
        if (ifl[i].ip_addr6[0] != 0) {
            fprintf(info, "  IPv6 Address: %s\n", ifl[i].ip_addr6);
        }
        if (ifl[i].mac_addr[0] != 0) {
            fprintf(info, "  MAC Address: %c%c:%c%c:%c%c:%c%c:%c%c:%c%c\n",
                    ifl[i].mac_addr[0], ifl[i].mac_addr[1],
                    ifl[i].mac_addr[2], ifl[i].mac_addr[3],
                    ifl[i].mac_addr[4], ifl[i].mac_addr[5],
                    ifl[i].mac_addr[6], ifl[i].mac_addr[7],
                    ifl[i].mac_addr[8], ifl[i].mac_addr[9],
                    ifl[i].mac_addr[10], ifl[i].mac_addr[11]);
            }
        }
    }
}

static unsigned int interface_list_get() {
    pcap_if_t *alldevs;
    pcap_if_t *d;
    int i;
    unsigned int num_ifs = 0;
    char errbuf[PCAP_ERRBUF_SIZE];

    /* Retrieve the device list on the local machine */
    //if (pcap_findalldevs_ex(PCAP_SRC_IF_STRING, NULL, &alldevs, errbuf) == -1) {
    if (pcap_findalldevs(&alldevs, errbuf) == -1) {
        fprintf(stderr, "Error in pcap_findalldevs: %s\n", errbuf);
        return num_ifs;
    }
    memset(&ifl, 0x00, sizeof(ifl));

    /* store off the interface list */
    for (d = alldevs; d; d = d->next) {
        char ip_string[INET6_ADDRSTRLEN];
        pcap_addr_t *dev_addr = NULL; //interface address that used by pcap_findalldevs()

        /* check if the device is suitable for live capture */
        for (dev_addr = d->addresses; dev_addr != NULL; dev_addr = dev_addr->next) {
            /* skip the loopback interfaces */
            /* MacOS */
            if (STRNCASECMP(d->name,"lo0",3) == 0) {
                continue;
            }
            /* Linux */
            if (STRNCASECMP(d->name,"lo",2) == 0) {
                continue;
            }
            if ((dev_addr->addr->sa_family == AF_INET || dev_addr->addr->sa_family == AF_INET6) && dev_addr->addr && dev_addr->netmask) {
                i = find_interface_in_list(d->name);
                if (i > -1) {
                    /* seen this interface before */
                    memset(ip_string, 0x00, INET6_ADDRSTRLEN);
                    if (dev_addr->addr->sa_family == AF_INET6) {
                        inet_ntop(AF_INET6, &((struct sockaddr_in6 *)dev_addr->addr)->sin6_addr, ip_string, INET6_ADDRSTRLEN);
                        snprintf((char*)ifl[i].ip_addr6, INET6_ADDRSTRLEN, "%s", (unsigned char*)ip_string);
                    } else {
                        inet_ntop(AF_INET, &((struct sockaddr_in *)dev_addr->addr)->sin_addr, ip_string, INET_ADDRSTRLEN);
                        snprintf((char*)ifl[i].ip_addr4, INET_ADDRSTRLEN, "%s", (unsigned char*)ip_string);
                    }
                    get_mac_address((char*)ifl[i].name,ifl[i].mac_addr);
                } else {
                    /* first time seeing this interface add to list */
                    snprintf((char*)ifl[num_ifs].name, INTFACENAMESIZE, "%s", d->name);
                    memset(ip_string, 0x00, INET6_ADDRSTRLEN);
                    if (dev_addr->addr->sa_family == AF_INET6) {
                        inet_ntop(AF_INET6, &((struct sockaddr_in6 *)dev_addr->addr)->sin6_addr, ip_string, INET6_ADDRSTRLEN);
                        snprintf((char*)ifl[num_ifs].ip_addr6, INET6_ADDRSTRLEN, "%s", (unsigned char*)ip_string);
                    } else {
                        inet_ntop(AF_INET, &((struct sockaddr_in *)dev_addr->addr)->sin_addr, ip_string, INET_ADDRSTRLEN);
                        snprintf((char*)ifl[num_ifs].ip_addr4, INET_ADDRSTRLEN, "%s", (unsigned char*)ip_string);
                    }
                    ifl[num_ifs].active = IFF_UP;
                    get_mac_address((char*)ifl[num_ifs].name,ifl[num_ifs].mac_addr);
                    ++num_ifs;
                }
            }
        }
    }

    if (num_ifs == 0) {
       fprintf(info, "No suitable interfaces found.\n\n");
    }

    pcap_freealldevs(alldevs);
    return num_ifs;
}

/*************************************************************************
 *************************************************************************
 * END network utility functions
 *************************************************************************
 *************************************************************************
 */

/*
 * sig_close() causes a graceful shutdown of the program after recieving 
 * an appropriate signal
 */
static void sig_close (int signal_arg) {

    if (handle) {
      pcap_breakloop(handle);
    }
    flocap_stats_output(info);
    /*
     * flush remaining flow records, and print them even though they are
     * not expired
     */
    flow_record_list_print_json(FLOW_LIST_PRINT_ALL);
    zclose(output);

    if (glb_config->ipfix_export_port) {
        /* Flush any unsent exporter messages in Ipfix module */
        ipfix_export_flush_message();
    }
    /* Cleanup any leftover memory, sockets, etc. in Ipfix module */
    ipfix_module_cleanup();

    proto_identify_destroy_keyword_dict();

    fprintf(info, "got signal %d, shutting down\n", signal_arg); 
    exit(EXIT_SUCCESS);
}

/*
 * sig_reload()
 * Sets reopenLog flag when SIGHUP is received
 */
static void sig_reload (int signal_arg) {

    fprintf(info, "got signal %d, closing and reopening log file\n", signal_arg); 
    reopenLog = 1;
}

/**
 * \brief Print the "help" usage message.
 *
 * \param s The name of binary that is being executed.
 *
 * \return -1 Indicates program exit
 */
static int usage (char *s) {
    printf("usage: %s [OPTIONS] file1 [file2 ... ]\n", s);
    printf("where OPTIONS are as follows:\n"); 
    printf("General options\n"
           "  -x F                       read configuration commands from file F\n"
           "  interface=I                read packets live from interface I\n"
           "  promisc=1                  put interface into promiscuous mode\n"
           "  output=F                   write output to file F (otherwise stdout is used)\n"
           "  logfile=F                  write secondary output to file F (otherwise stderr is used)\n" 
           "  count=C                    rotate output files so each has about C records\n" 
           "  upload=user@server:path    upload to user@server:path with scp after file rotation\n" 
           "  keyfile=F                  use SSH identity (private key) in file F for upload\n" 
           "  anon=F                     anonymize addresses matching the subnets listed in file F\n" 
           "  retain=1                   retain a local copy of file after upload\n" 
           "  preemptive_timeout=1       For active flows, look at incoming packets timestamp to decide if\n"
           "                             adding that packet to the flow record will automatically time it out.\n"
           "                             Default=0\n"
           "  nfv9_port=N                enable Netflow V9 capture on port N\n" 
           "  ipfix_collect_port=N       enable IPFIX collector on port N\n"
           "  ipfix_collect_online=1     use an active UDP socket for IPFIX collector\n"
           "  ipfix_export_port=N        enable IPFIX export on port N\n"
           "  ipfix_export_remote_port=N IPFIX exporter will send to port N that exists on the remote server target\n"
           "                             Default=4739\n"
           "  ipfix_export_remote_host=\"host\"\n"
           "                             Use \"host\" as the remote server target for the IPFIX exporter\n"
           "                             Default=\"127.0.0.1\" (localhost)\n"
           "  ipfix_export_template=\"type\"\n"
           "                             Use \"type\" as the template for IPFIX exporter\n"
           "                             Default=\"simple\" (5-tuple)\n"
           "                             Available types: \"simple\", \"idp\"\n"
           "  aux_resource_path=\"path\"\n"
           "                             The path to directory where auxillary resources are stored\n"
           "  verbosity=L                Specify the lowest log level\n"
           "                             0=off, 1=debug, 2=info, 3=warning, 4=error, 5=critical\n"
           "                             Default=4\n"
           "  show_config=0              Show the configuration on stderr in the CLI on program run\n"
           "                             0=off, 1=show\n"
           "  show_interfaces=0          Show the interfaces on stderr in the CLI on program run\n"
           "                             0=off, 1=show\n"
           "  username=\"user\"          Drop privileges to username \"user\" after starting packet capture\n"
           "                             Default=\"joy\"\n"
           "Data feature options\n"
           "  bpf=\"expression\"           only process packets matching BPF \"expression\"\n" 
           "  zeros=1                    include zero-length data (e.g. ACKs) in packet list\n" 
           "  retrans=1                  include TCP retransmissions in packet list\n"
           "  bidir=1                    merge unidirectional flows into bidirectional ones\n" 
           "  dist=1                     include byte distribution array\n" 
           "  cdist=F                    include compact byte distribution array using the mapping file, F\n" 
           "  entropy=1                  include byte entropy\n" 
           "  http=1                     include HTTP data\n" 
           "  exe=1                      include information about host process associated with flow\n" 
           "  classify=1                 include results of post-collection classification\n" 
           "  num_pkts=N                 report on at most N packets per flow (0 <= N < %d)\n" 
           "  type=T                     select message type: 1=SPLT, 2=SALT\n" 
           "  idp=N                      report N bytes of the initial data packet of each flow\n"
           "  label=L:F                  add label L to addresses that match the subnets in file F\n"
           "  URLmodel=URL               URL to be used to retrieve classisifer updates\n" 
           "  model=F1:F2                change classifier parameters, SPLT in file F1 and SPLT+BD in file F2\n"
           "  hd=1                       include header description\n" 
           "  URLlabel=URL               Full URL including filename to be used to retrieve label updates\n" 
       get_usage_all_features(feature_list),
       MAX_NUM_PKT_LEN); 
    printf("RETURN VALUE                 0 if no errors; nonzero otherwise\n"); 
    return -1;
}

/**
 * \brief Perform basic sanity checks on the config to ensure valid run state.
 *
 * \return 0 success, 1 failure
 */
static int config_sanity_check() {
    if (glb_config->ipfix_collect_port && glb_config->ipfix_export_port) {
        /*
         * Simultaneous IPFIX collection and exporting is not allowed
         */
        joy_log_crit("ipfix collection and exporting not allowed at same time");
        return 1;
    }

    if (glb_config->ipfix_collect_online && !(glb_config->ipfix_collect_port)) {
        /*
         * Cannot use online collection when the overall Ipfix collect feature is not enabled.
         */
        joy_log_crit("must enable IPFIX collection via ipfix_collect_port to use ipfix_collect_online");
        return 1;
    }

    return 0;
}

/**
 * \brief Set the operating mode that Joy will run in.
 *
 * \return 0 success, 1 failure
 */
static int set_operating_mode() {
    if (glb_config->intface != NULL && strcmp(glb_config->intface, NULL_KEYWORD)) {
        /*
         * Network interface sniffing using Pcap
         */
        if (glb_config->ipfix_collect_port) {
            /* Ipfix collection does not use interface sniffing */
            joy_log_crit("ipfix collection and interface monitoring not allowed at same time");
            return 1;
        }

        joy_mode = MODE_ONLINE;
    } else if (glb_config->ipfix_collect_online) {
        /*
         * Ipfix live collecting process
         */
        joy_mode = MODE_IPFIX_COLLECT_ONLINE;
    } else {
        /*
         * Static Pcap file consumption
         */
        joy_mode = MODE_OFFLINE;
    }

    return 0;
}

/**
 * \brief Set the logging output to a file if given by user.
 *
 * \return 0 success, 1 failure
 */
static int set_logfile() {
    char logfile[MAX_FILENAME_LEN];
#ifdef WIN32
    PWSTR windir = NULL;
#endif

    if (glb_config->logfile && strcmp(glb_config->logfile, NULL_KEYWORD)) {
#ifdef WIN32
        if (!strncmp(glb_config->logfile, "_WIN_INSTALL_", strlen("_WIN_INSTALL_"))) {
            /* Use the LocalAppDataFolder */
            SHGetKnownFolderPath(&FOLDERID_LocalAppData, 0, NULL, &windir);

            snprintf(logfile, MAX_FILENAME_LEN, "%ls\\Joy\\%s", windir, "joy.log");

            if (windir != NULL) CoTaskMemFree(windir);
        } else {
            strncpy(logfile, glb_config->logfile, MAX_FILENAME_LEN);
        }
#else
        strncpy(logfile, glb_config->logfile, MAX_FILENAME_LEN);
#endif

        info = fopen(logfile, "a");
        if (info == NULL) {
            joy_log_crit("could not open log file %s", glb_config->logfile);
            return 1;
        }
        fprintf(stderr, "writing errors/warnings/info/debug output to %s\n", glb_config->logfile);
    }

    return 0;
}

/**
 * \brief Read the configuration into program memory, and perform
 *        some initial startup tasks.
 *
 * \param config_file Configuration that will be read into program state.
 * \param num_cmds The number of commands processed from the console.
 *
 * \return 0 success, 1 failure
 */
static int initial_setup(char *config_file, unsigned int num_cmds) {
    if (config_file) {
        /*
         * Read in configuration from file; note that if we don't read in
         * a file, then the config structure will use the static defaults
         * set when it was declared, and from config_set_defaults().
         */
        config_set_from_file(glb_config, config_file);
    }

    /* Make sure the config is valid */
    if (config_sanity_check()) return 1;

    /* Determine the mode that Joy will be running in */
    if (set_operating_mode()) return 1;

    /* Set log to file or console */
    if (set_logfile()) return 1;

<<<<<<< HEAD
    if (glb_config->show_config) {
=======
    /* Initialize the protocol identification keyword dictionary */
    if (proto_identify_init_keyword_dict()) return 1;

    if (config.show_config) {
>>>>>>> af1d187f
        /* Print running configuration */
        config_print(info, glb_config);
    }

#if 0
    if (glb_config->report_tls) {
        /* Load the TLS fingerprints into memory */
        if (tls_load_fingerprints()) {
            joy_log_warn("could not load tls_fingerprint.json file");
        }
    }
#endif

    if (joy_mode == MODE_ONLINE) {
        /* Get interface list */
        num_interfaces = interface_list_get();

        if (glb_config->show_interfaces) {
            /* Print the interfaces */
            print_interfaces(info, num_interfaces);
        }
    }

    return 0;
}

/**
 * \brief Read in the splt and bd parameters if given.
 *
 * \return 0 success, 1 failure
 */
static int get_splt_bd_params() {
    char params_splt[LINEMAX];
    char params_bd[LINEMAX];
    int num;

    if (!glb_config->params_file) {
        return 0;
    }

    num = sscanf(glb_config->params_file, "%[^=:]:%[^=:\n#]", params_splt, params_bd);
    if (num != 2) {
        joy_log_err("could not parse command \"%s\" into form param_splt:param_bd", glb_config->params_file);
        return 1;
    } else {
        /*
         * if no URL specified, then process local files
         * otherwise, if we have a URL, then the updater process
         * will handle the model updates.
         */
        if (glb_config->params_url == NULL) {
            fprintf(info, "updating classifiers from supplied model(%s)\n", glb_config->params_file);
            update_params(SPLT_PARAM_TYPE,params_splt);
            update_params(BD_PARAM_TYPE,params_bd);
        }
    }

    return 0;
}

/**
 * \brief Read in the compact bd parameters if given.
 *
 * \return 0 success, 1 failure
 */
static int get_compact_bd() {
    FILE *fp;
    int count = 0;
    unsigned short b_value, map_b_value;

    if (!glb_config->compact_byte_distribution) {
        return 0;
    }

    memset(glb_config->compact_bd_mapping, 0, sizeof(glb_config->compact_bd_mapping));

    fp = fopen(glb_config->compact_byte_distribution, "r");
    if (fp != NULL) {
        while (fscanf(fp, "%hu\t%hu", &b_value, &map_b_value) != EOF) {
                glb_config->compact_bd_mapping[b_value] = map_b_value;
                count++;
                if (count >= 256) {
                    break;
                }
        }
        fclose(fp);
    } else {
        joy_log_err("could not open file %s", glb_config->compact_byte_distribution);
        return 1;
    }

    return 0;
}

/**
 * \brief Get the labeled subnets.
 *
 * Uses a radix trie to identify addresses that match subnets associated with labels.
 *
 * \return 0 success, 1 failure
 */
static int get_labeled_subnets() {
    attr_flags subnet_flag;
    enum status err;
    int i = 0;

    if (!glb_config->num_subnets) {
        return 0;
    }

    glb_config->rt = radix_trie_alloc();
    if (glb_config->rt == NULL) {
        joy_log_err("could not allocate memory");
        return 1;
    }

    err = radix_trie_init(glb_config->rt);
    if (err != ok) {
        joy_log_err("could not initialize subnet labels (radix_trie)");
        return 1;
    }

    for (i=0; i<glb_config->num_subnets; i++) {
        char label[LINEMAX], subnet_file[LINEMAX];
        int num;

        num = sscanf(glb_config->subnet[i], "%[^=:]:%[^=:\n#]", label, subnet_file);
        if (num != 2) {
              fprintf(info, "error: could not parse command \"%s\" into form label:subnet", glb_config->subnet[i]);
              return 1;
        }

        subnet_flag = radix_trie_add_attr_label(glb_config->rt, label);
        if (subnet_flag == 0) {
              joy_log_err("could not add subnet label %s to radix_trie", label);
              return 1;
        }

        err = radix_trie_add_subnets_from_file(glb_config->rt, subnet_file, subnet_flag, info);
        if (err != ok) {
              joy_log_err("could not add labeled subnets from file %s", subnet_file);
              return 1;
        }
    }

    joy_log_info("configured labeled subnets (radix_trie)");

    return 0;
}

static int configure_anonymization() {
    if (glb_config->anon_addrs_file != NULL) {
        if (anon_init(glb_config->anon_addrs_file, info) == failure) {
            joy_log_err("could not initialize anonymization subnets from file %s",
                        glb_config->anon_addrs_file);
            return 1;
        }
    }

    if (glb_config->anon_http_file != NULL) {
        if (anon_http_init(glb_config->anon_http_file, info, mode_anonymize, ANON_KEYFILE_DEFAULT) == failure) {
            joy_log_err("could not initialize HTTP anonymization from username file %s",
                        glb_config->anon_http_file);
            return 1;
        }
    }

    return 0;
}

/**
 * \brief Find and open the interface to monitor traffic on
 *
 * assigns the capture interface name to the pointer passed in
 *
 * \return 0 success, -1 failure
 */
static int open_interface (char **capture_if, char **capture_mac) {
    int linktype;
    char errbuf[PCAP_ERRBUF_SIZE];

    /*
     * set capture interface as needed
     */
    if (strncmp(glb_config->intface, "auto", strlen("auto")) == 0) {
        *capture_if = (char*)ifl[0].name;
        *capture_mac = (char*)ifl[0].mac_addr;
        fprintf(info, "starting capture on interface %s\n", ifl[0].name);
    } else {
         int i;
         for (i = 0; i < num_interfaces; ++i) {
             if (STRNCASECMP((char*)ifl[i].name, glb_config->intface, strlen((char*)ifl[i].name)) == 0) {
                 *capture_if = (char*)ifl[i].name;
                 *capture_mac = (char*)ifl[i].mac_addr;
                 break;
             }
         }
    }

    if (*capture_if == NULL) {
        fprintf(info, "could not find specified capture device: %s\n", glb_config->intface);
        return -1;
    }

    errbuf[0] = 0;
    handle = pcap_open_live(*capture_if, 65535, glb_config->promisc, 10000, errbuf);
    if (handle == NULL) {
        fprintf(info, "could not open device %s: %s\n", *capture_if, errbuf);
        return -1;
    }
    if (errbuf[0] != 0) {
        fprintf(stderr, "warning: %s\n", errbuf);
    }

    /* verify that we can handle the link layer headers */
    linktype = pcap_datalink(handle);
    if (linktype != DLT_EN10MB) {
        fprintf(info, "device %s has unsupported linktype (%d)\n",
                *capture_if, linktype);
        return -1;
    }

    return 0;
}

/**
 * \brief Set the data output to desired target.
 *
 * The output may be stdout, or a file with an auto-generated name,
 * or a file with the name given by user.
 *
 * \return 0 success, 1 failure
 */
static int set_data_output_file(char *output_filename, char *interface_name, char *mac_address) {
    char *outputdir = NULL;
    int rc = 1;
#ifdef WIN32
    PWSTR windir = NULL;
#endif

    if (!glb_config->filename) {
        output = zattach(stdout, "w");
        return 0;
    }

    /*
     * Output directory
     */
    if (glb_config->outputdir) {
#ifdef WIN32
        if (!strncmp(glb_config->outputdir, "_WIN_INSTALL_", strlen("_WIN_INSTALL_"))) {
            /* Use the LocalAppDataFolder */
            SHGetKnownFolderPath(&FOLDERID_LocalAppData, 0, NULL, &windir);
        }
        else {
            outputdir = glb_config->outputdir;
        }
#else
        outputdir = glb_config->outputdir;
#endif
    } else {
        outputdir = ".";
    }

    if (strncmp(glb_config->filename, "auto", strlen("auto")) == 0) {
        /*
         * Generate an "auto" output file name, based on the MAC address
         * and the current time.
         */
        if (joy_mode == MODE_ONLINE || joy_mode == MODE_IPFIX_COLLECT_ONLINE) {
            time_t now = time(0);
            struct tm *t = localtime(&now);

#ifdef WIN32
            if (windir != NULL) {
                /* Use the Windows install directory */
                snprintf(output_filename, MAX_FILENAME_LEN, "%ls\\Joy\\flocap-%s-%d%.2d%.2d%.2d%.2d%.2d%s", windir,
                         mac_address,
                         t->tm_year + 1900, t->tm_mon + 1, t->tm_mday, t->tm_hour, t->tm_min, t->tm_sec, zsuffix);
            } else {
                snprintf(output_filename, MAX_FILENAME_LEN, "%s\\flocap-%s-%d%.2d%.2d%.2d%.2d%.2d%s", outputdir,
                         mac_address,
                         t->tm_year + 1900, t->tm_mon + 1, t->tm_mday, t->tm_hour, t->tm_min, t->tm_sec,zsuffix);
            }
#else
            snprintf(output_filename, MAX_FILENAME_LEN, "%s/flocap-%s-%d%.2d%.2d%.2d%.2d%.2d%s", outputdir,
                     mac_address,
                     t->tm_year + 1900, t->tm_mon + 1, t->tm_mday, t->tm_hour, t->tm_min, t->tm_sec, zsuffix);
#endif
       } else {
           joy_log_err("cannot use \"output = auto\" with no interface specified; use -o or -l options");
           goto end;
       }

       joy_log_info("auto generated output filename: %s", output_filename);

    } else {
        /*
         * Set output file based on command line or config file
         */
        if (glb_config->filename[0] == '/') {
            strncpy(output_filename, glb_config->filename, MAX_FILENAME_LEN);
        } else {
#ifdef WIN32
            if (windir) {
                /* Use the Windows install directory */
                snprintf(output_filename, MAX_FILENAME_LEN, "%ls\\Joy\\%s", windir, glb_config->filename);
            } else {
                snprintf(output_filename, MAX_FILENAME_LEN, "%s\\%s", outputdir, glb_config->filename);
            }
#else
            snprintf(output_filename, MAX_FILENAME_LEN, "%s/%s", outputdir, glb_config->filename);
#endif
        }
    }

    /*
     * If not doing live capture, open output file now;
     * otherwise wait until after dropping root privileges.
     */
    if (joy_mode != MODE_ONLINE) { 
        output = zopen(output_filename, "w");
        if (output == NULL) {
            joy_log_err("could not open output file %s (%s)", output_filename, strerror(errno));
            joy_log_err("choose a new output name or move/remove the old data set");
            goto end;
        }
    }

    /* Success */
    rc = 0;

end:
#ifdef WIN32
    if (windir != NULL) {
        CoTaskMemFree(windir);
    }
#endif

    return rc;
}

/**
 \fn int process_directory_of_files (char *input_directory, char *output_filename)
 \brief logic to handle a directory of input files
 \param input_directory - directory of pcap input files
 \param output_filename - the name of the resulting directory for the results
 \return 0 on success and negative number for processing error
 \return -11 on directory open failure
 */
static int first_input_pcap_file = 1;
int process_directory_of_files (char *input_directory, char *output_filename) {
    int tmp_ret = 0;
    bpf_u_int32 net = PCAP_NETMASK_UNKNOWN;
    struct bpf_program fp;
    struct dirent *ent = NULL;
    DIR *dir = NULL;
    char pcap_filename[MAX_FILENAME_LEN*2]; 

    /* initialize variables */
    memset(&fp, 0x00, sizeof(struct bpf_program));
    memset(&pcap_filename[0], 0x00, (MAX_FILENAME_LEN*2));

    /* create a directory to place all of the output files into */
    if (glb_config->filename) {
        struct stat st = {0};
        if (stat(output_filename, &st) == -1) {
#ifdef WIN32
            mkdir(output_filename);
#else
            mkdir(output_filename, 0700);
#endif
         }
    }

    /* open the directory to read the files */
    if ((dir = opendir(input_directory)) != NULL) {

        while ((ent = readdir(dir)) != NULL) {
            static int fc_cnt = 1;
            if (strcmp(ent->d_name, ".") && strcmp(ent->d_name, "..")) {
                strcpy(pcap_filename, input_directory);
#ifdef WIN32
                if (pcap_filename[strlen(pcap_filename) - 1] != '\\') {
                    strcat(pcap_filename, "\\");
                }
                strcat(pcap_filename, ent->d_name);

                /* open new output file for multi-file processing */
                if (glb_config->filename) {
                    sprintf(dir_output, "%s\\%s_%d_json%s", output_filename, ent->d_name, fc_cnt, zsuffix);
                    ++fc_cnt;
                    output = zopen(dir_output, "w");
                }
#else
                if (pcap_filename[strlen(pcap_filename)-1] != '/') {
                    strcat(pcap_filename, "/");
                }
                strcat(pcap_filename, ent->d_name);

                /* open new output file for multi-file processing */
                if (glb_config->filename) {
                    sprintf(dir_output, "%s/%s_%d_json%s", output_filename, ent->d_name, fc_cnt, zsuffix);
                    ++fc_cnt;
                    output = zopen(dir_output, "w");
                }
#endif
                /* initialize the outputfile and processing structures */
                if (glb_config->filename) {
                    config_print_json(output, glb_config);
                } else {
                    if (first_input_pcap_file) {
                        config_print_json(output, glb_config);
                        first_input_pcap_file = 0;
                    }
                }
                flow_record_list_init();
                flocap_stats_timer_init();

                tmp_ret = process_pcap_file(pcap_filename, filter_exp, &net, &fp);
                if (tmp_ret < 0) {
                    return tmp_ret;
                }

                /* close the output file */
                if (glb_config->filename) {
                    zclose(output);
                    output = NULL;
                }
            }
        }

        closedir(dir);
    } else {
        /* error opening directory*/
        joy_log_err("Error opening directory: %s\n", input_directory);
        return -11;
    }
    return 0;
}

/**
 \fn int process_multiple_input_files (char *input_filename, char *output_filename, int fc_cnt)
 \brief logic to handle multiple input files
 \param input_filename - the pcap file to process 
 \param output_filename - the output directory where are the results will be stored
 \param fc_cnt - the argument number of the current file being processed
 \return none
 */
int process_multiple_input_files (char *input_filename, char *output_filename, int fc_cnt) {
    int tmp_ret = 0;
    bpf_u_int32 net = PCAP_NETMASK_UNKNOWN;
    struct bpf_program fp;
    char input_path[256];
    char input_file_base_name[136];

#ifdef WIN32
    char fname[128];
    char ext[8];
#endif

    /* initialize variables */
    memset(&fp, 0x00, sizeof(struct bpf_program));

    /* create a directory to place all of the output files into */
    if (glb_config->filename) {
        struct stat st = {0};
        if (stat(output_filename, &st) == -1) {
#ifdef WIN32
            mkdir(output_filename);
#else
            mkdir(output_filename, 0700);
#endif
        }
    }

    /* copy input filename path */
    strncpy(input_path,input_filename,255);

#ifdef WIN32
    /* get the input basename */
    _splitpath_s(input_path,NULL,0,NULL,0,fname,_MAX_FNAME,ext,_MAX_EXT);
    snprintf(input_file_base_name,128, "%s%s", fname, ext);

    /* full name for the new output file including directory */
    if (glb_config->filename) {
        sprintf(dir_output, "%s\\%s_%d_json%s", output_filename, input_file_base_name, fc_cnt, zsuffix);
        ++fc_cnt;
    }
#else

    /* get the input basename */
    snprintf(input_file_base_name, 128, "%s", basename(input_path));

    /* full name for the new output file including directory */
    if (glb_config->filename) {
        sprintf(dir_output, "%s/%s_%d_json%s", output_filename, input_file_base_name, fc_cnt, zsuffix);
        ++fc_cnt;
    }
#endif

    /* open new output file for multi-file processing */
    if (glb_config->filename) {
        output = zopen(dir_output, "w");
    }

    /* print the json config */
    if (glb_config->filename) {
        config_print_json(output, glb_config);
    } else {
        if (first_input_pcap_file) {
            config_print_json(output, glb_config);
            first_input_pcap_file = 0;
        }
    }

    /* process the file */
    tmp_ret = process_pcap_file(input_filename, filter_exp, &net, &fp);
    if (tmp_ret < 0) {
        return tmp_ret;
    }

    /* close output file */
    if (glb_config->filename) {
        zclose(output);
        output = NULL;
    }
    
    return tmp_ret;
}

/**
 \fn int process_single_input_file (char *input_filename, char *output_filename)
 \brief logic to handle a single input file
 \param input_filename - pcap file to process
 \param output_filename - resulting json output file
 \return 0 for success of negative number for processing error code
 */
int process_single_input_file (char *input_filename, char *output_filename) {
    int tmp_ret = 0;
    bpf_u_int32 net = PCAP_NETMASK_UNKNOWN;
    struct bpf_program fp;

    /* initialize fp structure */
    memset(&fp, 0x00, sizeof(struct bpf_program));

    /* open outputfile */
    if (glb_config->filename) {
        output = zopen(output_filename,"w");
    }
    
    /* print configuration */
    config_print_json(output, glb_config);

    tmp_ret = process_pcap_file(input_filename, filter_exp, &net, &fp);
    return tmp_ret;
}

/**
 \fn int main (int argc, char **argv)
 \brief main entry point for joy
 \param argc command line argument count
 \param argv command line arguments
 \return 0
 */
int main (int argc, char **argv) {
    int opt_count = 0;
    unsigned int num_cmds = 0;
    unsigned int done_with_options = 0;
    char *config_file = NULL;
    bpf_u_int32 net = PCAP_NETMASK_UNKNOWN;
    struct bpf_program fp;
    int tmp_ret;
    char output_filename[MAX_FILENAME_LEN];  /* data output file */
    char *capture_if = NULL;
    char *capture_mac = NULL;
    struct stat sb;
    pthread_t upd_thread;
    pthread_t uploader_thread;
    int upd_rc;
    pthread_t ipfix_cts_monitor_thread;
    int cts_monitor_thread_rc;
    int c, i = 0;
#ifndef _WIN32
    struct passwd *pw = NULL;
    char *user = NULL;
#endif

    /* initialize the config */
    memset(&active_config, 0x00, sizeof(struct configuration));
    glb_config = &active_config;

    /* Sanity check sizeof() expectations */
    if (data_sanity_check() != ok) {
        joy_log_crit("failed data size sanity check");
    }

    /* Sanity check argument syntax */
    for (i=1; i<argc; i++) {
        if (strchr(argv[i], '=')) {
            if (done_with_options) {
                  joy_log_crit("option (%s) found after filename (%s)", argv[i], argv[i-1]);
                  exit(EXIT_FAILURE);
            }
        } else {
            done_with_options = 1;
        }
    }

    /*
     * set "info" to stderr; this output stream is used for
     * debug/info/warnings/errors.  setting it here is actually
     * defensive coding, just in case some function that writes to
     * "info" gets invoked before info gets set below (if we are in
     * online mode, it will be set to a log file)
     */
    info = stderr;

    /* in debug mode, turn off output buffering */
#if P2F_DEBUG
    setvbuf(stderr, NULL, _IONBF, 0);
    setbuf(stdout, NULL);
#endif

    /*
     * Set configuration from command line arguments that contain
     * LHS=RHS commands, then update argv/argc so that those arguments
     * are not subjected to any further processing
     */
    num_cmds = config_set_from_argv(glb_config, argv, argc);
    argv += num_cmds;
    argc -= num_cmds;

    /* Process command line options */
    while (1) {
        int option_index = 0;
        struct option long_options[] = {
            {"help",  no_argument,         0, 'h' },
            {"xconfig", required_argument, 0, 'x' },
            {0,         0,                 0,  0  }
        };

        c = getopt_long(argc, argv, "hx:", long_options, &option_index);

        if (c == -1) break;

        switch (c) {
            case 'x':
                config_file = optarg;
                opt_count++;
                break;
            case 'h':
            default:
                return usage(argv[0]);
        }
        opt_count++;
    }

    /*
     * Configure and prepare the program for execution
     */
    if (initial_setup(config_file, num_cmds)) exit(EXIT_FAILURE);

    if (joy_mode != MODE_OFFLINE) {
        /*
         * Cheerful message to indicate the start of a new run of the program
         */
        fprintf(info, "--- Joy Initialization ---\n");
        flocap_stats_output(info);
    }

    /* 
     * Retrieve sequence of packet lengths/times and byte distribution
     * parameters if supplied
     */
    if (get_splt_bd_params()) exit(EXIT_FAILURE);

    /* Retrieve the compact byte distribution if supplied */
    if (get_compact_bd()) exit(EXIT_FAILURE);

    /* Configure labeled subnets */
    if (get_labeled_subnets()) exit(EXIT_FAILURE);

    /* Configure anonymization */
    if (configure_anonymization()) exit(EXIT_FAILURE);

    /* Open interface for live captures */
    if (joy_mode == MODE_ONLINE) {
        if (open_interface(&capture_if, &capture_mac) < 0) {
            fprintf(info, "error: open_interface for live capture session failed!\n");
            return -2;
        }
    }

    /* Configure data output */
    if (set_data_output_file(output_filename, capture_if, capture_mac) == 1) {
        fprintf(info, "error: set_data_output_file failed!\n");
        return -2;
    }

    if (joy_mode == MODE_ONLINE) {   /* live capture */

        /*
         * sanity check: we can't be in both offline mode and online mode
         * simultaneously
         */
        if (argc-opt_count > 1) {
            fprintf(info, "error: both interface (%s) and pcap input file (%s) specified\n",
                    glb_config->intface, argv[1+opt_count]);
            return usage(argv[0]);
        }

        anon_print_subnets(info);
    
        signal(SIGINT, sig_close);     /* Ctl-C causes graceful shutdown */
        signal(SIGTERM, sig_close);
#ifndef WIN32
        signal(SIGHUP, sig_reload);
#endif

        /* interface is already open, apply any filter expressions */
        if (filter_exp) {

            /* compile the filter expression */
            if (pcap_compile(handle, &fp, filter_exp, 0, net) == -1) {
                fprintf(info, "error: could not parse filter %s: %s\n",
                        filter_exp, pcap_geterr(handle));
                return -3;
            }
      
            /* apply the compiled filter */
            if (pcap_setfilter(handle, &fp) == -1) {
                fprintf(info, "error: could not install filter %s: %s\n",
                        filter_exp, pcap_geterr(handle));
                return -4;
            }

        }

#ifndef _WIN32
        /*
         * Drop privileges once pcap handle exists
         */
        if (glb_config->username) {
            user = glb_config->username;
        } else {
            user = getenv("SUDO_USER");
        }

        if (user == NULL) {
            joy_log_crit("Please specify username=foo or run program with sudo");
            return -5;
        }

        pw = getpwnam(user);

        if (pw) {
            if (initgroups(pw->pw_name, pw->pw_gid) != 0 ||
                setgid(pw->pw_gid) != 0 || setuid(pw->pw_uid) != 0) {
                fprintf(info, "error: could not change to '%.32s' uid=%lu gid=%lu: %s\n",
                        pw->pw_name,
                        (unsigned long)pw->pw_uid,
                        (unsigned long)pw->pw_gid,
                        pcap_strerror(errno));
                return -5; 
            }
            else {
                fprintf(info, "changed user to '%.32s' (uid=%lu gid=%lu)\n",
                        pw->pw_name,
                        (unsigned long)pw->pw_uid,
                        (unsigned long)pw->pw_gid);
            }
        }
        else {
            joy_log_crit("could not find user '%.32s'", user);
            return -5;
        }
#endif /* _WIN32 */

        /* open output file */
        if (glb_config->filename) {
            output = zopen(output_filename, "w");
            if (output == NULL) {
                fprintf(info, "error: could not open output file %s (%s)\n", output_filename, strerror(errno));
                return -1;
            }
        }

        /*
         * start up the updater thread
         *   updater is only active during live capture runs
         */
         upd_rc = pthread_create(&upd_thread, NULL, updater_main, (void*)&glb_config);
         if (upd_rc) {
             fprintf(info, "error: could not start updater thread pthread_create() rc: %d\n", upd_rc);
             return -6;
         }

        /*
         * start up the uploader thread
         *   uploader is only active during live capture runs
         */
         if (glb_config->upload_servername) {
             upd_rc = pthread_create(&uploader_thread, NULL, uploader_main, (void*)&glb_config);
             if (upd_rc) {
                 fprintf(info, "error: could not start uploader thread pthread_create() rc: %d\n", upd_rc);
                 return -7;
             }
         }

        /*
         * flush "info" output stream to ensure log file accuracy
         */
        fflush(info);

        /* 
         * write out JSON preamble
         */ 
        config_print_json(output, glb_config);

        while(1) {
            /* 
             * Loop over packets captured from interface.
             */
            pcap_loop(handle, NUM_PACKETS_IN_LOOP, process_packet, NULL);
      
            joy_log_info("PCAP processing loop done");

            if (glb_config->report_exe) {
                  /*
                   * periodically obtain host/process flow data
                   */ 
                  if (get_host_flow_data() != 0) {
                      joy_log_warn("Could not obtain host/process flow data\n");
                  }
           }

           /* Periodically report on progress */
           if ((flocap_stats_get_num_packets() % NUM_PACKETS_BETWEEN_STATS_OUTPUT) == 0) {
                  flocap_stats_output(info);
           }

           /* Print out expired flows */
           flow_record_list_print_json(FLOW_LIST_CHECK_EXPIRE);

           if (glb_config->filename) {
    
                  /* rotate output file if needed */
                  if (glb_config->max_records && (glb_config->records_in_file > glb_config->max_records)) {

                      /*
                       * write JSON postamble
                       */
                      zclose(output);
                      if (glb_config->upload_servername) {
                          upload_file(output_filename);
                      }

                      // printf("records: %d\tmax_records: %d\n", glb_config->records_in_file, glb_config->max_records);
                      if (glb_config->max_records != 0) {
                          set_data_output_file(output_filename, capture_if, capture_mac);
                      }
                      output = zopen(output_filename, "w");
                      if (output == NULL) {
                          perror("error: could not open output file");
                          return -1;
                      }
                      glb_config->records_in_file = 0;
                  }
      
                  /*
                   * flush out buffered debug/info/log messages on the "info" stream
                   */
                  fflush(info);
           }
           // fflush(output);
           // Close and reopen the log file if reopenLog flag is set
           if (reopenLog && glb_config->logfile && strcmp(glb_config->logfile, NULL_KEYWORD)) {
              fclose(info);
              reopenLog = 0;
              info = fopen(glb_config->logfile, "a");
              if (info == NULL) {
                 fprintf(stderr, "error: could not open new log file %s\n", glb_config->logfile);
                 return -1;
              }
           }
        }

        if (filter_exp) {
            pcap_freecode(&fp);
        }

        pcap_close(handle);
 

    } else if (joy_mode == MODE_IPFIX_COLLECT_ONLINE) {
        /* IPFIX live collecting process */
        signal(SIGINT, sig_close);     /* Ctl-C causes graceful shutdown */
        signal(SIGTERM, sig_close);

        /*
         * Start up the IPFIX collector template store (cts) monitor
         * thread. Monitor is only active during live capture runs.
         */
        cts_monitor_thread_rc = pthread_create(&ipfix_cts_monitor_thread,
                                               NULL,
                                               ipfix_cts_monitor,
                                               (void*)NULL);
        if (cts_monitor_thread_rc) {
          fprintf(info, "error: could not start ipfix cts monitor thread\n");
          fprintf(info, "pthread_create() rc: %d\n", cts_monitor_thread_rc);
          return -7;
        }

        flow_record_list_init();

        ipfix_collect_main();

        flow_record_list_print_json(FLOW_LIST_PRINT_ALL);
        fflush(info);

    } else { /* mode = mode_offline */
        int multi_file_input = 0;

        if (argc-opt_count <= 1) {
            fprintf(stderr, "error: missing pcap file name(s)\n");
            return usage(argv[0]);
        }

        /* check if multiple files have been specified on the command line */
        if (argc > 2) {
           multi_file_input = 1;
        }

        /* check if a directory has been specified as the input file
         * and the output is not going to STDOUT
         */
        if ((stat(argv[1], &sb) == 0 && S_ISDIR(sb.st_mode)) && (glb_config->filename)) {
           multi_file_input = 1;
        }
      
        /* close out the existing open output file and remove it */
        if (glb_config->filename) {
            zclose(output);
            remove(output_filename);
        }

        /* intialize the data structures */
        flow_record_list_init();
        flocap_stats_timer_init();

        /* loop over remaining arguments to process files */
        for (i=1+opt_count; i<argc; i++) {
            if (stat(argv[i], &sb) == 0 && S_ISDIR(sb.st_mode)) {
                /* processing an input directory */
                tmp_ret = process_directory_of_files(argv[i],output_filename);
                if (tmp_ret < 0) {
                    return tmp_ret;
                }
            } else {
                /* check for multi-file input processing via command line */
                if (multi_file_input) {
                    tmp_ret = process_multiple_input_files(argv[i],output_filename,i);
                    if (tmp_ret < 0) {
                        return tmp_ret;
                    }
                } else {
                    tmp_ret = process_single_input_file(argv[i],output_filename);
                    if (tmp_ret < 0) {
                        return tmp_ret;
                    }
                }
            }
        }
    }

    if (joy_mode != MODE_OFFLINE) {
	flocap_stats_output(info);
	// config_print(info, &glb_config);
    }
    
    if (glb_config->ipfix_export_port) {
        /* Flush any unsent exporter messages in Ipfix module */
        ipfix_export_flush_message();
    }
    /* Cleanup any leftover memory, sockets, etc. in Ipfix module */
    ipfix_module_cleanup();

    proto_identify_destroy_keyword_dict();

    /* close the output file if it is still open */
    if (output) {
        zclose(output);
    }

    return 0;
}


/**
 * \fn int process_pcap_file (char *file_name, char *filter_exp, bpf_u_int32 *net, struct bpf_program *fp)
 * \brief process pcap packet data from a given file
 * \param file_name name of the file with pcap data in it
 * \param filter_exp filter to use
 * \param net 
 * \param fp
 * \return -1 could not open pcap file error
 * \return -2 could not parse filter error
 * \return -3 could not install filter
 * \return 0 success
 */
int process_pcap_file (char *file_name, char *filter_exp, bpf_u_int32 *net, struct bpf_program *fp) {
    char errbuf[PCAP_ERRBUF_SIZE]; 
    int more = 1;

    joy_log_info("reading pcap file %s", file_name);

    handle = pcap_open_offline(file_name, errbuf);    
    if (handle == NULL) { 
        fprintf(stderr,"Couldn't open pcap file %s: %s\n", file_name, errbuf); 
        return -1;
    }   
    
    if (filter_exp) {
      
        /* compile the filter expression */
        if (pcap_compile(handle, fp, filter_exp, 0, *net) == -1) {
            fprintf(stderr, "error: could not parse filter %s: %s\n",
                    filter_exp, pcap_geterr(handle));
            return -2;
        }
    
        /* apply the compiled filter */
        if (pcap_setfilter(handle, fp) == -1) {
            fprintf(stderr, "error: could not install filter %s: %s\n",
                    filter_exp, pcap_geterr(handle));
            return -3;
        }
    }
  
    while (more) {
        /* Loop over all packets in capture file */
        more = pcap_dispatch(handle, NUM_PACKETS_IN_LOOP, process_packet, NULL);
        /* Print out expired flows */
        flow_record_list_print_json(FLOW_LIST_CHECK_EXPIRE);
    }

    joy_log_info("all flows processed");
  
    /* Cleanup */
    if (filter_exp) {
        pcap_freecode(fp);
    }
  
    pcap_close(handle);
  
    flow_record_list_print_json(FLOW_LIST_PRINT_ALL);
    flow_record_list_free();

    return 0;
}<|MERGE_RESOLUTION|>--- conflicted
+++ resolved
@@ -632,14 +632,10 @@
     /* Set log to file or console */
     if (set_logfile()) return 1;
 
-<<<<<<< HEAD
-    if (glb_config->show_config) {
-=======
     /* Initialize the protocol identification keyword dictionary */
     if (proto_identify_init_keyword_dict()) return 1;
 
-    if (config.show_config) {
->>>>>>> af1d187f
+    if (glb_config->show_config) {
         /* Print running configuration */
         config_print(info, glb_config);
     }
