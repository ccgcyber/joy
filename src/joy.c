--- conflicted
+++ resolved
@@ -214,15 +214,6 @@
 
 		/* check if the device is suitable for live capture */
 		for (dev_addr = d->addresses; dev_addr != NULL; dev_addr = dev_addr->next) {
-<<<<<<< HEAD
-			if ((dev_addr->addr->sa_family == AF_INET || dev_addr->addr->sa_family == AF_INET6) && dev_addr->addr && dev_addr->netmask) {
-				memset(ip_string, 0x00, INET6_ADDRSTRLEN);
-				if (dev_addr->addr->sa_family == AF_INET6) {
-					inet_ntop(AF_INET6, &((struct sockaddr_in6 *)dev_addr->addr)->sin6_addr, ip_string, INET6_ADDRSTRLEN);
-				} else {
-					inet_ntop(AF_INET, &((struct sockaddr_in *)dev_addr->addr)->sin_addr, ip_string, INET_ADDRSTRLEN);
-				}
-=======
                        if ((dev_addr->addr->sa_family == AF_INET || dev_addr->addr->sa_family == AF_INET6) && dev_addr->addr && dev_addr->netmask) {
                                 memset(ip_string, 0x00, INET6_ADDRSTRLEN);
                                 if (dev_addr->addr->sa_family == AF_INET6) {
@@ -230,7 +221,6 @@
                                 } else {
                                         inet_ntop(AF_INET, &((struct sockaddr_in *)dev_addr->addr)->sin_addr, ip_string, INET_ADDRSTRLEN);
                                 }
->>>>>>> 3e8f93e1
 				memset(&ifl[num_ifs], 0x00, sizeof(struct intrface));
 				snprintf((char*)ifl[num_ifs].name, INTFACENAMESIZE, "%s", d->name);
 				snprintf((char*)ifl[num_ifs].friendly_name, IFNAMSIZ, "intf%d", num_ifs);
