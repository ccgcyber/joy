/*
 *	
 * Copyright (c) 2016 Cisco Systems, Inc.
 * All rights reserved.
 * 
 * Redistribution and use in source and binary forms, with or without
 * modification, are permitted provided that the following conditions
 * are met:
 * 
 *   Redistributions of source code must retain the above copyright
 *   notice, this list of conditions and the following disclaimer.
 * 
 *   Redistributions in binary form must reproduce the above
 *   copyright notice, this list of conditions and the following
 *   disclaimer in the documentation and/or other materials provided
 *   with the distribution.
 * 
 *   Neither the name of the Cisco Systems, Inc. nor the names of its
 *   contributors may be used to endorse or promote products derived
 *   from this software without specific prior written permission.
 * 
 * THIS SOFTWARE IS PROVIDED BY THE COPYRIGHT HOLDERS AND CONTRIBUTORS
 * "AS IS" AND ANY EXPRESS OR IMPLIED WARRANTIES, INCLUDING, BUT NOT
 * LIMITED TO, THE IMPLIED WARRANTIES OF MERCHANTABILITY AND FITNESS
 * FOR A PARTICULAR PURPOSE ARE DISCLAIMED. IN NO EVENT SHALL THE
 * COPYRIGHT HOLDERS OR CONTRIBUTORS BE LIABLE FOR ANY DIRECT,
 * INDIRECT, INCIDENTAL, SPECIAL, EXEMPLARY, OR CONSEQUENTIAL DAMAGES
 * (INCLUDING, BUT NOT LIMITED TO, PROCUREMENT OF SUBSTITUTE GOODS OR
 * SERVICES; LOSS OF USE, DATA, OR PROFITS; OR BUSINESS INTERRUPTION)
 * HOWEVER CAUSED AND ON ANY THEORY OF LIABILITY, WHETHER IN CONTRACT,
 * STRICT LIABILITY, OR TORT (INCLUDING NEGLIGENCE OR OTHERWISE)
 * ARISING IN ANY WAY OUT OF THE USE OF THIS SOFTWARE, EVEN IF ADVISED
 * OF THE POSSIBILITY OF SUCH DAMAGE.
 *
 */

/**
 * \file feature.h
 *
 * \brief joy internal interface for data feature modules
 *
 * \remarks
 * \verbatim
 * Overview: this interface provides a way to implement a new feature
 * (that is, a new network data feature that will be captured and
 * reported on by the Joy package) without altering any of the core
 * files of the joy program.  This extensibility is achieved by
 * using preprocessor macros in a generic programming style, using the
 * MAP() define from map.h.  In essence, there are macros inside
 * joy that provide hooks that will define the feature and call
 * the functions at the appropriate time; by adding a feature to the
 * feature_list, it is hooked into the system without any need to
 * modify any of the core joy source code files.
 *
 *  A new feature with the name of "F" * is added by:
 * 
 *   1) defining a structure named "F" that holds all of the data
 *      context for that feature, for a single unidirecitonal flow,
 *      and a typedef defining F_t to be equivalent to "struct F", in
 *      a separate C header file (preferably one named F.h),
 * 
 *   2) implenting functions that match the function declarations made
 *      by the declare_feature(F) macro below, in a separate C file
 *      (preferably one named F.c),
 * 
 *   3) define the macro F_usage to be a constant, printable C string
 *      that describes the usage of the feature, in the header file,
 *
 *   4) define the macro F_filter(key), in the header file, to be a C
 *      expression that operates on the struct flow_key (in p2f.h) and
 *      evaluates to true for flows on which the data feature should
 *      be collecting information, 
 *
 *   5) add the C header file to the files included in modules.h, and
 *
 *   6) add F to the comma-separated list, in the #define for
 *   feature_list below.
 *
 * The files example.c and example.h provide a simple example of a
 * (trivial) feature module.  The dns.c and dns.h files provide a
 * slightly more complex example of a non-trivial module; the macro
 * dns_filter() provides a good example of how a feature can filter on
 * protocols and ports.
 *
 * This interface has been designed to provide extensibility and
 * modularity, and it achieves these goals reasonably well.  It may be
 * altered in the future to improve performance and/or ease of use.
 * 
 * NOTE: the only configuration option supported so far is a boolean;
 * other types may need to be supported in the future.
 *
 * \endverbatim
 */

#ifndef FEATURE_H
#define FEATURE_H

#ifdef WIN32
#include "win_types.h"
#endif

#include <stdio.h> 
#include <pcap.h>
#include "err.h"
#include "output.h"
#include "map.h"


/** The feature_list macro defines all of the features that will be
 * included in the flow_record.  To include/exclude a feature in a
 * build of joy, add/remove it from this list.
 */
//#define ip_feature_list
#define tcp_feature_list salt, ppi
#define payload_feature_list wht, example, dns, ssh, tls, dhcp, http, ike, payload
#define feature_list payload_feature_list, tcp_feature_list
//#define feature_list payload_feature_list, ip_feature_list, tcp_feature_list

//#define define_feature_config_uint(f) unsigned int report_##f = 0;
//#define define_all_features_config_uint(flist) MAP(define_feature_config_uint, flist)

//#define define_feature_config_extern_uint(f) extern unsigned int report_##f;
//#define define_all_features_config_extern_uint(flist) MAP(define_feature_config_extern_uint, flist)

#define declare_feature_config_uint(f) unsigned int report_##f;
#define declare_all_features_config_uint(flist)  MAP(declare_feature_config_uint, flist)

//#define set_config_feature(F) report_##F = glb_config->report_##F;
//#define set_config_all_features(flist) MAP(set_config_feature, flist)


/** The function feature_init(ptr) is invoked on a pointer to a data
 * feature, it initializes an instance of the feature, possibly 
 * performing memory allocation as a side effect
 * This function is called in flow_record_init() in p2f.c.
 */
#define declare_init(F) void F##_init(F##_t **f)

/** \brief \verbatim
 * The function feature_update(feature, header, data, data_len, report_feature)
 * updates the data feature context "feature" stored in a flow_record, based on
 * the packet located at "data", which has length "len", whenever "report_feature" is nonzero.
 *
 * return value: 
 *     no_more_packets_needed  (if enough packets in flow have been seen)
 *     more_packets_needed     (otherwise)
 * 
 * This function is called in process_tcp(), process_udp(),
 * process_ip(), and process_icmp(), in the file pkt_proc.c.
 * \endverbatim
 */
#define declare_update(F)                         \
void F##_update(F##_t *f,	                  \
                const struct pcap_pkthdr *header, \
                const void *data,                 \
	        unsigned int len,                 \
		unsigned int report_F); 


/** \brief \verbatim
 * The function feature_print_json_func(feature, twin_feature, file)
 * prints out a JSON representation of the data feature.  The
 * twin_feature pointer MUST be set to NULL if a record is
 * unidirectional, and set to the flow's twin's data feature
 * otherwise.
 * 
 * 
 * This function is called in flow_record_print_json() in the file
 * p2f.c.
 * \endverbatim
 */
#define declare_print_json(F)            \
void F##_print_json(const F##_t *F,      \
		    const F##_t *twin_F, \
		    zfile f);


/** \brief \verbatim
 * The function feature_delete_func(ptr), when invoked on a feature_ptr,
 * frees any and all memory that is allocated by feature_init().  It
 * may also zeroize that memory.
 * 
 * This function is called in flow_record_delete(), in the file p2f.c
 * \endverbatim
 */
#define declare_delete(F) void F##_delete(F##_t **F);


/** \brief \verbatim
 * The feature_unit_test function() performs a test of the feature
 * module.  It is meant to be called by the unit_test() function,
 * which appears in a test-specific program; it is not intended to be
 * used in any production code, and it may rely on the presence of
 * external files that are only available in the source code package.
 *
 * This function is invoked by the unit_test program
 * (src/unit_test.c).
 * \endverbatim
 */
#define declare_unit_test(F) void F##_unit_test();

/** The macro declare_feature(F) declares all of the functions
 * associated with the feature F_t
 */
#define declare_feature(F)    \
  declare_init(F);            \
  declare_update(F);          \
  declare_print_json(F);      \
  declare_delete(F);          \
  declare_unit_test(F); 

/* delete, print, etc. are missing for now */

/** The macro define_feature(f) instantiates a structure of type f_t
 * and name f.
 */
#define define_feature(f) f##_t *f;

/** The macro init_feature(f) initializes the element f in the
 * structure record
 */
#define init_feature(f) record->f=NULL;

/** The macro update_feature(f) processes a single packet and updates
 * the feature context
 */
#define update_feature(f) \
<<<<<<< HEAD
    if (f##_filter(key) && (glb_config->report_##f)) { \
=======
    if (f##_filter(record) && (report_##f)) { \
>>>>>>> af1d187f
        if (record->f == NULL) f##_init(&record->f); \
        f##_update(record->f, header, payload, size_payload, glb_config->report_##f); \
    }

/** The macro update_ip_feature(f) processes a single packet, given
 * a pointer to the IP header, and updates the feature context
 */
#if 0
#define update_ip_feature(f) \
    if (f##_filter(key) && (glb_config->report_##f)) { \
        if (record->f == NULL) f##_init(&record->f); \
        f##_update(record->f, header, ip, ip_hdr_len, glb_config->report_##f); \
    }
#endif

/** The macro update_tcp_feature(f) processes a single packet, given
 * a pointer to the TCP header, and updates the feature context
 */
#define update_tcp_feature(f) \
<<<<<<< HEAD
    if (f##_filter(key) && (glb_config->report_##f)) { \
=======
    if (f##_filter(record) && (report_##f)) { \
>>>>>>> af1d187f
        if (record->f == NULL) f##_init(&record->f); \
        f##_update(record->f, header, transport_start, transport_len, glb_config->report_##f); \
    }

/** The macro print_feature(f) prints the feature as JSON 
 */
#define print_feature(f) if (rec->f != NULL) f##_print_json(rec->f, (rec->twin ? rec->twin->f : NULL), output);


/** The macro init_feature(f) initializes the element f in the
 * structure record
 */
#define delete_feature(f) if (r->f != NULL) f##_delete(&r->f);

#define unit_test_feature(F) F##_unit_test();

#define define_config_all_features(feature_list) MAP(define_config_feature, feature_list)

#define parse_check_feature_bool(f) if (match(command, #f)) { \
    parse_check(parse_bool(&config->report_##f, arg, num));   \
     }

#define config_all_features_bool(feature_list) MAP(parse_check_feature_bool, feature_list)

#define config_print_feature_bool(F) fprintf(f, #F " = %u\n", c->report_##F);

#define config_print_all_features_bool(feature_list) MAP(config_print_feature_bool, feature_list)

#define config_print_json_feature_bool(F) zprintf(f, "\"" #F "\":%u,", c->report_##F);

#define config_print_json_all_features_bool(feature_list) MAP(config_print_json_feature_bool, feature_list)


/** The macro declare_all_features(list) invokes init_feature() for each
 * feature in list
 */
#define declare_all_features(feature_list) MAP(init_feature, feature_list)

/** The macro init_all_features(list) invokes init_feature() for each
 * feature in list
 */
#define init_all_features(feature_list) MAP(init_feature, feature_list)

/** The macro define_all_features(list) invokes define_feature() for each
 * feature in list
 */
#define define_all_features(feature_list) MAP(define_feature, feature_list)

/** The macro update_all_features(list) invokes update_feature() for each
 * feature in list
 */
#define update_all_features(feature_list) MAP(update_feature, feature_list)

/** The macro update_all_features(list) invokes update_feature() for each
 * feature in list
 */
//#define update_all_ip_features(feature_list) MAP(update_ip_feature, feature_list)

/** The macro update_all_features(list) invokes update_feature() for each
 * feature in list
 */
#define update_all_tcp_features(feature_list) MAP(update_tcp_feature, feature_list)

/** The macro print_all_features(list) invokes print_feature() for each
 * feature in list
 */
#define print_all_features(feature_list) MAP(print_feature, feature_list)

/** The macro delete_all_features(list) invokes feature_print_json() for each
 * feature in list
 */
#define delete_all_features(feature_list) MAP(delete_feature, feature_list)


/** The macro unit_test_all_features(list) invokes feature_unit_test() for each
 * feature in list
 */
#define unit_test_all_features(feature_list) MAP(unit_test_feature, feature_list)


#define get_usage(F) F##_usage 

#define get_usage_all_features(feature_list) MAP(get_usage, feature_list)


#endif /* FEATURE_H */<|MERGE_RESOLUTION|>--- conflicted
+++ resolved
@@ -225,11 +225,7 @@
  * the feature context
  */
 #define update_feature(f) \
-<<<<<<< HEAD
-    if (f##_filter(key) && (glb_config->report_##f)) { \
-=======
-    if (f##_filter(record) && (report_##f)) { \
->>>>>>> af1d187f
+    if (f##_filter(record) && (glb_config->report_##f)) { \
         if (record->f == NULL) f##_init(&record->f); \
         f##_update(record->f, header, payload, size_payload, glb_config->report_##f); \
     }
@@ -249,11 +245,7 @@
  * a pointer to the TCP header, and updates the feature context
  */
 #define update_tcp_feature(f) \
-<<<<<<< HEAD
-    if (f##_filter(key) && (glb_config->report_##f)) { \
-=======
-    if (f##_filter(record) && (report_##f)) { \
->>>>>>> af1d187f
+    if (f##_filter(record) && (glb_config->report_##f)) { \
         if (record->f == NULL) f##_init(&record->f); \
         f##_update(record->f, header, transport_start, transport_len, glb_config->report_##f); \
     }
