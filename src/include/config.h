--- conflicted
+++ resolved
@@ -96,12 +96,8 @@
     char *bpf_filter_exp;
     char *subnet[MAX_NUM_FLAGS]; /*!< max defined in radix_trie.h    */
     char *ipfix_export_remote_host;
-<<<<<<< HEAD
+    char *ipfix_export_template;
     char *aux_resource_path;
-=======
-    char *ipfix_export_template;
-    char *tls_fingerprint_file;
->>>>>>> 72b5f7c3
     unsigned int num_subnets;    /*!< counts entries in subnet array */
 };
 
