--- conflicted
+++ resolved
@@ -1,11 +1,6 @@
 /*
-<<<<<<< HEAD
- *      
- * Copyright (c) 2016 Cisco Systems, Inc.
-=======
  *	
  * Copyright (c) 2018 Cisco Systems, Inc.
->>>>>>> 424ba5f0
  * All rights reserved.
  * 
  * Redistribution and use in source and binary forms, with or without
@@ -561,12 +556,6 @@
         } else {
 
             if (state == first_lf) {
-<<<<<<< HEAD
-                      src[i-2] = 0;    /* NULL terminate token */
-                      *length = *length - i;
-                      *saveptr = &src[i];
-                      return http_header;
-=======
                 if (header_state == got_value) {
                     src[i-2] = 0;    /* NULL terminate token */
                     *length = *length - i;
@@ -576,7 +565,6 @@
                     /* Missing the complete name/value pair */
                     return http_malformed;
                 }
->>>>>>> 424ba5f0
             }
 
             if (header_state == got_header) {
@@ -934,42 +922,17 @@
             zprintf(f, "}");
         }
 #endif
-<<<<<<< HEAD
-
-        not_first_header = 1;
-    } else if (type == http_status_line) {    
-        zprintf(f, "{\"version\":\"%s\"},"
-                  "{\"code\":\"%s\"}," "{\"reason\":\"%s\"}",
-                  token1, token2, token3);
-        not_first_header = 1;
-=======
         comma = 1;
->>>>>>> 424ba5f0
     }
 
     for (i = 0; i < msg->header.num_elements; i++) {
         const struct http_header_element *elem = &msg->header.elements[i];
 
-<<<<<<< HEAD
-        /*
-         * parse and print headers
-         */ 
-        do { 
-            type = http_get_next_line(&saveptr, &length, &token1, &token2);
-            if (type != http_malformed && http_header_select(token1)) {
-                      if (not_first_header) {
-                          zprintf(f, ",");
-                      } else {
-                          not_first_header = 1;
-                      }
-                      zprintf(f, "{\"%s\":\"%s\"}", token1, token2);
-=======
         if (elem->name && elem->value) {
             if (comma) {
                 zprintf(f, ",{\"%s\":\"%s\"}", elem->name, elem->value);
             } else {
                 zprintf(f, "{\"%s\":\"%s\"}", elem->name, elem->value);
->>>>>>> 424ba5f0
             }
         }
 
