/*
 *
 * Copyright (c) 2016-2018 Cisco Systems, Inc.
 * All rights reserved.
 *
 * Redistribution and use in source and binary forms, with or without
 * modification, are permitted provided that the following conditions
 * are met:
 *
 *   Redistributions of source code must retain the above copyright
 *   notice, this list of conditions and the following disclaimer.
 *
 *   Redistributions in binary form must reproduce the above
 *   copyright notice, this list of conditions and the following
 *   disclaimer in the documentation and/or other materials provided
 *   with the distribution.
 *
 *   Neither the name of the Cisco Systems, Inc. nor the names of its
 *   contributors may be used to endorse or promote products derived
 *   from this software without specific prior written permission.
 *
 * THIS SOFTWARE IS PROVIDED BY THE COPYRIGHT HOLDERS AND CONTRIBUTORS
 * "AS IS" AND ANY EXPRESS OR IMPLIED WARRANTIES, INCLUDING, BUT NOT
 * LIMITED TO, THE IMPLIED WARRANTIES OF MERCHANTABILITY AND FITNESS
 * FOR A PARTICULAR PURPOSE ARE DISCLAIMED. IN NO EVENT SHALL THE
 * COPYRIGHT HOLDERS OR CONTRIBUTORS BE LIABLE FOR ANY DIRECT,
 * INDIRECT, INCIDENTAL, SPECIAL, EXEMPLARY, OR CONSEQUENTIAL DAMAGES
 * (INCLUDING, BUT NOT LIMITED TO, PROCUREMENT OF SUBSTITUTE GOODS OR
 * SERVICES; LOSS OF USE, DATA, OR PROFITS; OR BUSINESS INTERRUPTION)
 * HOWEVER CAUSED AND ON ANY THEORY OF LIABILITY, WHETHER IN CONTRACT,
 * STRICT LIABILITY, OR TORT (INCLUDING NEGLIGENCE OR OTHERWISE)
 * ARISING IN ANY WAY OUT OF THE USE OF THIS SOFTWARE, EVEN IF ADVISED
 * OF THE POSSIBILITY OF SUCH DAMAGE.
 *
 */

/**
 * \file p2f.c
 *
 * \brief converts pcap files or live packet captures using libpcap into
 * flow/intraflow data in JSON format
 *
 * \brief this file contains the functions relating to flow_records,
 * flow_keys, and the management of the flow cache
 */

#ifdef WIN32
# include "time.h"
#endif

#include <stdlib.h>
#include <pthread.h>
#include <math.h>
#include <ctype.h>
#include <float.h>   /* for FLT_EPSILON */
#include "pkt_proc.h" /* packet processing               */
#include "p2f.h"      /* joy data structures       */
#include "err.h"      /* error codes and error reporting */
#include "anon.h"     /* address anonymization           */
#include "classify.h" /* inline classification           */
#include "procwatch.h"  /* process to flow mapping       */
#include "radix_trie.h" /* trie for subnet labels        */
#include "config.h"     /* configuration                 */
#include "output.h"     /* compressed output             */
#include "salt.h"  // Because Windows!
#include "ipfix.h" /* ipfix protocol */
#include "proto_identify.h"
#include "err.h" /* errors and logging */
#include "osdetect.h"
#include "utils.h"
#include "config.h"
#include "joy_api_private.h"

/*
 * The VERSION variable should be set by a compiler directive, based
 * on the file with the same name.  This value is reported in the
 * "metadata" object in JSON output.
 */
#ifndef VERSION
# define VERSION "unknown"
#endif

/*
 * by default, we use a 10-second flow inactivity timeout window
 * and a 20-second activity timeout; the active_timeout represents
 * the difference between those two times
 */
#define T_WINDOW 10
#define T_ACTIVE 20

static const struct timeval time_window = { T_WINDOW, 0 };

static const struct timeval active_timeout = { T_ACTIVE, 0 };

static const unsigned int active_max = (T_WINDOW + T_ACTIVE);

static const int include_os = 1;

#define expiration_type_reserved 'z'
#define expiration_type_active  'a'
#define expiration_type_inactive 'i'

/*
 * Local prototypes
 */
static void flow_record_delete(joy_ctx_data *ctx, flow_record_t *r);
static void flow_record_print_and_delete(joy_ctx_data *ctx, flow_record_t *record);

/* ***********************************************
 * -----------------------------------------------
 *          Flow monitoring functions
 * -----------------------------------------------
 * ***********************************************
 */

/**
 * \brief Write flow capture stats to the specified file.
 * \param f the output file
 * \return none
 */
void flocap_stats_output (joy_ctx_data *ctx, FILE *f) {
    char time_str[128];
    struct timeval now, tmp;
    float bps, pps, rps, seconds;

#ifdef WIN32
        time_t win_now;
        win_now = time(NULL);
#endif

        gettimeofday(&now, NULL);
        memset(time_str, 0x00, sizeof(time_str));

        joy_timer_sub(&now, &ctx->last_stats_output_time, &tmp);
    seconds = (float) joy_timeval_to_milliseconds(tmp) / 1000.0;

    bps = (float) (ctx->stats.num_bytes - ctx->last_stats.num_bytes) / seconds;
    pps = (float) (ctx->stats.num_packets - ctx->last_stats.num_packets) / seconds;
    rps = (float) (ctx->stats.num_records_output - ctx->last_stats.num_records_output) / seconds;

#ifdef WIN32
        strftime(time_str, sizeof(time_str) - 1, "%a %b %d %H:%M:%S %Z %Y", localtime(&win_now));
#else
        strftime(time_str, sizeof(time_str) - 1, "%a %b %d %H:%M:%S %Z %Y", localtime(&now.tv_sec));
#endif
    fprintf(f, "%s info: %lu packets, %lu active records, %lu records output, %lu alloc fails, %.4e bytes/sec, %.4e packets/sec, %.4e records/sec\n",
              time_str, ctx->stats.num_packets, ctx->stats.num_records_in_table, ctx->stats.num_records_output, ctx->stats.malloc_fail, bps, pps, rps);
    fflush(f);

    ctx->last_stats_output_time = now;
    ctx->last_stats.num_packets = ctx->stats.num_packets;
    ctx->last_stats.num_bytes = ctx->stats.num_bytes;
    ctx->last_stats.num_records_in_table = ctx->stats.num_records_in_table;
    ctx->last_stats.num_records_output = ctx->stats.num_records_output;
    ctx->last_stats.malloc_fail = ctx->stats.malloc_fail;
}

/**
 * \brief Initialize the flow capture statistics timer.
 * \param none
 * \return none
 */
void flocap_stats_timer_init (joy_ctx_data *ctx) {
    struct timeval now;

    gettimeofday(&now, NULL);
    ctx->last_stats_output_time = now;
}

/**
 * \brief Calculate the hash of a given flow_key.
 * \param f The flow_key to hash
 * \return Hash of \p f
 */
static unsigned int flow_key_hash (const flow_key_t *f) {

    if (glb_config->flow_key_match_method == EXACT_MATCH) {
          return (((unsigned int)f->sa.s_addr * 0xef6e15aa)
            ^ ((unsigned int)f->da.s_addr * 0x65cd52a0)
            ^ ((unsigned int)f->sp * 0x8216)
            ^ ((unsigned int)f->dp * 0xdda37)
            ^ ((unsigned int)f->prot * 0xbc06)) & flow_key_hash_mask;

    } else {  /* flow_key_match_method == NEAR_MATCH */
        /*
         * To make it possible to identify NAT'ed twins, the hash of the
         * flows (sa, da, sp, dp, pr) and (*, *, dp, sp, pr) are identical.
         * This is done by omitting addresses and sorting the ports into
         * order before hashing.
         */
        unsigned int hi, lo;

        if (f->sp > f->dp) {
            hi = f->sp;
            lo = f->dp;
        } else {
            hi = f->dp;
            lo = f->sp;
        }

        return ((hi * 0x8216) ^ (lo * 0xdda37)
            ^ ((unsigned int)f->prot * 0xbc06)) & flow_key_hash_mask;
    }
}

/**
 * \brief Initialize the flow_record_list.
 * \param none
 * \param return
 */
void flow_record_list_init (joy_ctx_data *ctx) {
    unsigned int i;

    ctx->flow_record_chrono_first = ctx->flow_record_chrono_last = NULL;
    for (i=0; i<FLOW_RECORD_LIST_LEN; i++) {
        ctx->flow_record_list_array[i] = NULL;
    }
}

/**
 * \brief Free up all flow_records within the flow_record_list.
 * \param none
 * \return none
 */
void flow_record_list_free (joy_ctx_data *ctx) {
    flow_record_t *record, *tmp;
    unsigned int i, count = 0;

    for (i=0; i<FLOW_RECORD_LIST_LEN; i++) {
        record = ctx->flow_record_list_array[i];
        while (record != NULL) {
            tmp = record->next;
            flow_record_delete(ctx, record);
            record = tmp;
            count++;
        }
        ctx->flow_record_list_array[i] = NULL;
    }
    ctx->flow_record_chrono_first = NULL;
    ctx->flow_record_chrono_last = NULL;
}

/**
 * \brief Compare two flow_keys to see if they are equal.
 * \param a The first flow_key
 * \param b The second flow_key
 * \return 0 for equality, 1 for not
 */
static int flow_key_is_eq (const flow_key_t *a,
                           const flow_key_t *b) {
    if (a->sa.s_addr != b->sa.s_addr) {
        return 1;
    }
    if (a->da.s_addr != b->da.s_addr) {
        return 1;
    }
    if (a->sp != b->sp) {
        return 1;
    }
    if (a->dp != b->dp) {
        return 1;
    }
    if (a->prot != b->prot) {
        return 1;
    }

    /* Match was found */
    return 0;
}

/**
 * \brief Check if two flow_keys are twins.
 * \param a The first flow_key
 * \param b The second flow_key
 * \return 0 if they are twins, 1 for not
 */
static int flow_key_is_twin (const flow_key_t *a,
                             const flow_key_t *b) {
    if (glb_config->flow_key_match_method == NEAR_MATCH) {
        /*
         * Require that only one address match, so that we can find twins
         * even in the presence of NAT; that is, (sa, da) equals either
         * (*, sa) or (da, *).
         *
         * Note that this scheme works only with Network Address
         * Translation (NAT), and not Port Address Translation (PAT).  NAT
         * is commonly done with and without PAT.
         */
        if (a->sa.s_addr != b->da.s_addr && a->da.s_addr != b->sa.s_addr) {
            return 1;
        }
    } else {
        /*
         * Require that both addresses match, that is, (sa, da) == (da, sa)
         */
        if (a->sa.s_addr != b->da.s_addr) {
            return 1;
        }
        if (a->da.s_addr != b->sa.s_addr) {
            return 1;
        }
    }
    if (a->sp != b->dp) {
        return 1;
    }
    if (a->dp != b->sp) {
        return 1;
    }
    if (a->prot != b->prot) {
        return 1;
    }

    /* Match was found */
    return 0;
}

/**
 * \brief Copy a flow_key.
 * \param dst The destination flow_key that will be copied into
 * \param b The source flow_key that will be copied from
 * \return none
 */
static void flow_key_copy (flow_key_t *dst, const flow_key_t *src) {
    dst->sa.s_addr = src->sa.s_addr;
    dst->da.s_addr = src->da.s_addr;
    dst->sp = src->sp;
    dst->dp = src->dp;
    dst->prot = src->prot;
}

#define MAX_TTL 255

flow_record_t *flow_key_get_twin(joy_ctx_data *ctx, const flow_key_t *key);

/**
 * \brief Initialize a flow_record.
 * \param[out] record Flow record
 * \param[in] Flow key to be used for identifiying the record
 * \return none
 */
static void flow_record_init (joy_ctx_data *ctx,
                              flow_record_t *record,
                              const flow_key_t *key) {

    /* Increment the stats flow record count */
    flocap_stats_incr_records_in_table(ctx);

    /* Zero out the flow_record structure */
    memset(record, 0, sizeof(flow_record_t));

    /* Set the flow_key and TTL */
    flow_key_copy(&record->key, key);
    record->ip.ttl = MAX_TTL;
}

/**
 * \brief Check if the flow record is in chrono list.
 * \param record Flow_record
 * \return Valid pointer if in list, NULL otherwise
 */
static inline unsigned int flow_record_is_in_chrono_list (joy_ctx_data *ctx, const flow_record_t *record) {
    if (record->time_next || record->time_prev) {
        return 1;
    }
    if (record == ctx->flow_record_chrono_first) {
        /* Corner case when there is a single record in the list */
        return 1;
    }
    return 0;
}

/**
 * \brief Find the flow record in list, if it exists.
 * \param list The list of flow_records to search
 * \param key The flow_key used to identify the flow_record
 * \return Valid flow_record or NULL
 */
static flow_record_t *flow_record_list_find_record_by_key (const flow_record_list *list,
                                                                const flow_key_t *key) {
    flow_record_t *record = *list;

    /* Find a record matching the flow key, if it exists */
    while (record != NULL) {
        if (flow_key_is_eq(key, &record->key) == 0) {
            debug_printf("LIST (head location: %p) record %p found\n", list, record);
            return record;
        }
        record = record->next;
    }
    debug_printf("LIST (head location: %p) did not find record\n", list);

    return NULL;
}

/**
 * \brief Find the twin of the flow_key in the flow_record_list.
 * \param list The list of flow_records to search
 * \param key The flow_key of the record whose twin we will search for.
 * \return The twin flow_record or NULL
 */
static flow_record_t *flow_record_list_find_twin_by_key (const flow_record_list *list,
                                                              const flow_key_t *key) {
    flow_record_t *record = *list;

    /* find a record matching the flow key, if it exists */
    while (record != NULL) {
        if (flow_key_is_twin(key, &record->key) == 0) {
            debug_printf("LIST (head location: %p) record %p found\n", list, record);
            return record;
        }
        record = record->next;
    }
    debug_printf("LIST (head location: %p) did not find record\n", list);

    return NULL;
}

/**
 * \brief Set the \p head a flow_record_list to the given \p record.
 * \param list The list of flow records
 * \param record The flow_record that will be prepended to the \p list
 * \return none
 */
static void flow_record_list_prepend (flow_record_list *head,
                                      flow_record_t *record) {
    flow_record_t *tmp;

    tmp = *head;
    if (tmp == record) {
        printf("setting record->next to record! (%p)\n", record);
    }
    if (tmp != NULL) {
        tmp->prev = record;
        record->next = tmp;
    }
    *head = record;
    debug_printf("LIST (head location %p) head set to %p (prev: %p, next: %p)\n",
                     head, *head, record->prev, record->next);
}

/**
 * \brief Remove a flow record from the list.
 * \param head The list of records
 * \param r The flow_record that will be removed from the \p list
 * \return none
 */
static unsigned int flow_record_list_remove (flow_record_list *head,
                                             flow_record_t *r) {

    if (r == NULL) {
        return 1;    /* don't process NULL pointers; probably an error to get here */
    }

    debug_printf("LIST (head location %p) removing record at %p (prev: %p, next: %p)\n",
                   head, r, r->prev, r->next);

    if (r->prev == NULL) {
        /*
         * r is the first (or only) record within its flow_record_list, so
         * the head of the list must be set
         */
        if (*head != r) {
            printf("error: frla[hk] != r\n");
            exit(1);
        }
        *head = r->next;
        if (*head != NULL) {
            /*
             * the list is not empty, so we need to set the prev pointer in
             * the first record to indicate that it is the head of the list
             */
          (*head)->prev = NULL;
        }
    } else {
        /*
         * r needs to be stitched out of its flow_record_list, by setting
         * its previous entry to point to its next entry
         */
        r->prev->next = r->next;
        debug_printf("LIST (head location %p) now prev->next: %p\n", head, r->prev->next);
        if (r->next != NULL) {
            /*
             * the next entry's previous pointer must be made to point to
             * the previous entry
             */
            r->next->prev = r->prev;
            debug_printf("LIST (head location %p) now next->prev: %p\n", head, r->next->prev);
        }
    }

    return 0; /* indicate success */
}

/**
 * \brief Append a flow record to the chrono list.
 * \param record The flow_record that will be appended to the list
 * \return none
 */
static void flow_record_chrono_list_append (joy_ctx_data *ctx, flow_record_t *record) {
    if (ctx->flow_record_chrono_first == NULL) {
        ctx->flow_record_chrono_first = record;
        ctx->flow_record_chrono_last = record;
    } else {
        ctx->flow_record_chrono_last->time_next = record;
        record->time_prev = ctx->flow_record_chrono_last;
        ctx->flow_record_chrono_last = record;
    }
}

/**
 * \brief Remove a flow record from the chrono list.
 * \param record The flow_record that will be removed from the list
 * \return none
 */
static void flow_record_chrono_list_remove (joy_ctx_data *ctx, flow_record_t *record) {
    if (record == NULL) {
        return;
    }

    if (record == ctx->flow_record_chrono_first) {
        ctx->flow_record_chrono_first = record->time_next;
    }
    if (record == ctx->flow_record_chrono_last) {
        ctx->flow_record_chrono_last = record->time_prev;
    }

    if (record->time_prev != NULL) {
        record->time_prev->time_next = record->time_next;
    }
    if (record->time_next != NULL) {
        record->time_next->time_prev = record->time_prev;
    }
}

/**
 *
 * \brief Check if an active flow_record is expired.
 *
 * This function operates in one of two modes:
 * 1. Use the incoming packet information within \p header to determine if
 *    the current flow \p record is expired. I.e. should the incoming packet
 *    be placed in a new record.
 * 2. If there is not a new packet \p header, then use the timestamps
 *    of the \p record to determine if it is expired.
 *
 * \param record - The current flow record that matches the incoming packet
 * \param header - this is the incoming packet header which contains timestamps
 * \return int - 1 if expired, 0 otherwise
 */
static int flow_record_is_active_expired(flow_record_t *record,
                                         const struct pcap_pkthdr *header) {
    if (header) {
        /*
         * Preemptive Timeout
         * Check the new incoming packet to see if it will expire the record
         */
        if (header->ts.tv_sec > (record->start.tv_sec + active_max) && glb_config->preemptive_timeout) {
            if ((record->twin == NULL) || (header->ts.tv_sec > (record->twin->start.tv_sec + active_max))) {
                return 1;
            }
        }
    } else {
        /* Check the record only to see if it's expired (no new packet) */
        if (record->end.tv_sec > (record->start.tv_sec + active_max)) {
            if ((record->twin == NULL) || (record->end.tv_sec > (record->twin->start.tv_sec + active_max))) {
                return 1;
            }
        }
    }

    return 0;
}

/**
 *
 * \brief Check if a flow_record is expired.
 *
 * The global Joy time is the most recent packet that has been seen.
 * All of the cutoffs are calculated relative to each other because
 * it enables usage in situations where we cannot use real-time,
 * i.e. IPFIX collection.
 *
 * \param record - A flow_record
 * \return int - 1 if expired, 0 otherwise
 */
unsigned int flow_record_is_expired(joy_ctx_data *ctx, flow_record_t *record) {
    struct timeval inactive_cutoff;
    struct timeval active_cutoff;

    joy_timer_sub(&ctx->global_time, &time_window, &inactive_cutoff);
    joy_timer_sub(&inactive_cutoff, &active_timeout, &active_cutoff);

    /*
     * Check for active timeout
     */
    if (joy_timer_lt(&record->start, &active_cutoff)) {
        if (record->twin) {
            if (joy_timer_lt(&record->twin->start, &active_cutoff)) {
                      record->exp_type = expiration_type_active;
                      return 1;
            }
        } else {
            record->exp_type = expiration_type_active;
            return 1;
        }
    }

    /*
     * Check for inactive timeout
     */
    if (joy_timer_lt(&record->end, &inactive_cutoff)) {
        if (record->twin) {
            if (joy_timer_lt(&record->twin->end, &inactive_cutoff)) {
                    record->exp_type = expiration_type_inactive;
                    return 1;
            }
        } else {
            record->exp_type = expiration_type_inactive;
            return 1;
        }
    }

    return 0;
}

/**
 * \brief Retrieve a flow record using a \p key to find it.
 * \param key The flow_key to use for lookup of flow record
 * \param create_new_records Flag for whether a new record should be created
 * \return pointer to the flow record structure
 * \return NULL if expired or could not create or retrieve record
 */
flow_record_t *flow_key_get_record (joy_ctx_data *ctx,
                                         const flow_key_t *key,
                                         unsigned int create_new_records,
                                         const struct pcap_pkthdr *header) {
    flow_record_t *record;
    unsigned int hash_key;

    /* Find a record matching the flow key, if it exists */
    hash_key = flow_key_hash(key);
    record = flow_record_list_find_record_by_key(&ctx->flow_record_list_array[hash_key], key);

    if (record != NULL) {
       if (create_new_records && flow_record_is_in_chrono_list(ctx, record)
           && flow_record_is_active_expired(record, header)) {
            /*
             *  Active-timeout exceeded for this flow_record; print and delete
             *  it, then set record = NULL to cause the creation of a new
             *  flow_record to be used in further packet processing
             */
           flow_record_print_and_delete(ctx, record);
           record = NULL;
       } else {
           return record;
       }
    }

    /* if we get here, then record == NULL  */

    if (create_new_records) {

        /* allocate and initialize a new flow record */
        record = malloc(sizeof(flow_record_t));
        debug_printf("LIST record %p allocated\n", record);

        if (record == NULL) {
            joy_log_warn("could not allocate memory for flow_record");
            flocap_stats_incr_malloc_fail(ctx);
            return NULL;
        }

        flow_record_init(ctx, record, key);

        /* enter record into flow_record_list */
        flow_record_list_prepend(&ctx->flow_record_list_array[hash_key], record);

        /*
         * if we are tracking bidirectional flows, and if record has a
         * twin, then set both twin pointers; otherwise, enter the
         * record into the chronological list
         */
        if (glb_config->bidir) {
            record->twin = flow_key_get_twin(ctx, key);
            debug_printf("LIST record %p is twin of %p\n", record, record->twin);
        }
        if (record->twin != NULL) {
            if (record->twin->twin != NULL) {
                fprintf(info, "warning: found twin that already has a twin; not setting twin pointer\n");
                debug_printf("\trecord:    (hash key %x)(addr: %p)\n", flow_key_hash(&record->key), record);
                debug_printf("\ttwin:      (hash key %x)(addr: %p)\n", flow_key_hash(&record->twin->key), &record->twin);
                debug_printf("\ttwin twin: (hash key %x)(addr: %p)\n", flow_key_hash(&record->twin->twin->key), &record->twin->key);
                /*
                 * experimental - consider this record an orphan, add it to chrono list, but without its twin pointer set
                 */
                record->twin = NULL;
                flow_record_chrono_list_append(ctx, record);
            } else {
                record->twin->twin = record;
            }
        } else {

            /* this flow has no twin, so add it to chronological list */
            flow_record_chrono_list_append(ctx, record);
        }
    }

    return record;
}

/**
 * \brief Delete a flow record.
 * \param r The flow_record to delete
 * \return none
 */
static void flow_record_delete (joy_ctx_data *ctx, flow_record_t *r) {

    if (flow_record_list_remove(&ctx->flow_record_list_array[flow_key_hash(&r->key)], r) != 0) {
        joy_log_err("problem removing flow record %p from list", r);
        return;
    }

    flocap_stats_decr_records_in_table(ctx);

    /*
     * free the memory allocated inside of flow record
     */
    if (r->idp) {
        free(r->idp);
    }

    if (r->exe_name) {
        free(r->exe_name);
    }

        if (r->full_path) {
                free(r->full_path);
        }

        if (r->file_version) {
                free(r->file_version);
        }

        if (r->file_hash) {
                free(r->file_hash);
        }

    delete_all_features(feature_list);

    /*
     * zeroize memory (this is defensive coding; pointers to deleted
     * records will result in crashes rather than silent errors)
     */
    memset(r, 0, sizeof(flow_record_t));
    free(r);
    r = NULL;
}

/**
* \fn int flow_key_set_process_info (const flow_key_t *key, const host_flow_t *data)
* \param key flow key structure
* \param data process flow information
* \return failure
* \return ok
*/
int flow_key_set_process_info(joy_ctx_data *ctx, const flow_key_t *key, const host_flow_t *data) {
        flow_record_t *r;

        if (data->exe_name == NULL) {
                return failure;   /* no point in looking for flow_record */
        }
        r = flow_key_get_record(ctx, key, DONT_CREATE_RECORDS, NULL);
        // flow_key_print(key);
        if (r) {
                if (r->exe_name == NULL) {
                        r->exe_name = strdup(data->exe_name);
                }
                if (r->full_path == NULL) {
                    if (data->full_path)
                        r->full_path = strdup(data->full_path);
                }
                if (r->file_version == NULL) {
                    if (data->file_version)
                        r->file_version = strdup(data->file_version);
                }
                if (r->file_hash == NULL) {
                    if (data->hash)
                        r->file_hash = strdup(data->hash);
                }
                r->uptime_seconds = data->uptime_seconds;
                return ok;
        }
        return failure;
}

/**
 * \brief Update the byte count for the flow record.
 * \param f Flow record
 * \param x Data to use for update
 * \param len Length of the data (in bytes)
 * \return none
 */
void flow_record_update_byte_count (flow_record_t *f, const void *x, unsigned int len) {
    const unsigned char *data = x;
    int i;

    if (glb_config->byte_distribution || glb_config->report_entropy) {
        for (i=0; i<len; i++) {
            f->byte_count[data[i]]++;
        }
    }

    /*
     * implementation note: overflow might occur in the byte_count
     * array; if the integer type for that array is small, then we
     * should check for overflow and rebalance the array as needed
     */

}

/**
 * \brief Update the compact byte count for the flow record.
 * \param f Flow record
 * \param x Data to use for update
 * \param len Length of the data (in bytes)
 * \return none
 */
void flow_record_update_compact_byte_count (flow_record_t *f, const void *x, unsigned int len) {
    const unsigned char *data = x;
    int i;

    if (glb_config->compact_byte_distribution) {
        for (i=0; i<len; i++) {
            f->compact_byte_count[glb_config->compact_bd_mapping[data[i]]]++;
        }
    }
}

/**
 * \brief Update the byte distribution mean for the flow record.
 * \param f Flow record
 * \param x Data to use for update
 * \param len Length of the data (in bytes)
 * \return none
 */
void flow_record_update_byte_dist_mean_var (flow_record_t *f, const void *x, unsigned int len) {
    const unsigned char *data = x;
    double delta;
    int i;

    if (glb_config->byte_distribution || glb_config->report_entropy) {
        for (i=0; i<len; i++) {
            f->num_bytes += 1;
            delta = ((double)data[i] - f->bd_mean);
            f->bd_mean += delta/((double)f->num_bytes);
            f->bd_variance += delta*((double)data[i] - f->bd_mean);
        }
    }
}

static float flow_record_get_byte_count_entropy (const unsigned int byte_count[256],
    unsigned int num_bytes) {
    int i;
    float tmp, sum = 0.0;

    for (i=0; i<256; i++) {
        tmp = (float) byte_count[i] / (float) num_bytes;
        if (tmp > FLT_EPSILON) {
            sum -= tmp * logf(tmp);
        }
        // fprintf(output, "tmp: %f\tsum: %f\n", tmp, sum);
    }
    return sum / logf(2.0);
}

static void print_bytes_dir_time (joy_ctx_data *ctx,
                                  unsigned short int pkt_len,
                                  char *dir,
                                  struct timeval ts,
                                  char *term) {
    if (pkt_len < 32768) {
        zprintf(ctx->output, "{\"b\":%u,\"dir\":\"%s\",\"ipt\":%u}%s",
                    pkt_len, dir, joy_timeval_to_milliseconds(ts), term);
    } else {
        zprintf(ctx->output, "{\"rep\":%u,\"dir\":\"%s\",\"ipt\":%u}%s",
                    65536-pkt_len, dir, joy_timeval_to_milliseconds(ts), term);
    }
}

/**
 * \brief Print out raw values as hex to the output file.
 * \param f Output file
 * \param data The data to print out
 * \param len Length of the data to print (in bytes)
 * \return none
 */
void zprintf_raw_as_hex (zfile f,
                         const unsigned char *data,
                         unsigned int len) {
    const unsigned char *x = data;
    const unsigned char *end = data + len;

    zprintf(f, "\"");   /* quotes needed for JSON */
    while (x < end) {
        zprintf(f, "%02x", *x++);
    }
    zprintf(f, "\"");
}

static void reduce_bd_bits (unsigned int *bd,
                            unsigned int len) {
    int mask = 0;
    int shift = 0;
    int i = 0;

    for (i = 0; i < len; i++) {
        mask = mask | bd[i];
    }

    mask = mask >> 8;
    for (i = 0; i < 24 && mask; i++) {
        mask = mask >> 1;
        if (mask == 0) {
            shift = i+1;
            break;
        }
    }

    for (i = 0; i < len; i++) {
        bd[i] = bd[i] >> shift;
    }
}

/**
 * \brief Print the host executable information tied to this flow.
 *
 * \param f Output file
 * \param rec Flow record
 *
 * \return none
 */
static void print_executable_json (zfile f, const flow_record_t *rec) {
    uint8_t comma = 0;

    if (rec->exe_name || rec->full_path ||
        rec->file_version || rec->file_hash) {

        zprintf(f, ",\"exe\":{");
        if (rec->exe_name) {
            zprintf(f, "\"name\":\"%s\"", rec->exe_name);
            comma = 1;
        }
        if (rec->full_path) {
            if (comma) {
                zprintf(f, ",\"path\":\"%s\"", rec->full_path);
            } else {
                zprintf(f, "\"path\":\"%s\"", rec->full_path);
                comma = 1;
            }
        }
        if (rec->file_version) {
            if (comma) {
                zprintf(f, ",\"version\":\"%s\"", rec->file_version);
            } else {
                zprintf(f, "\"version\":\"%s\"", rec->file_version);
                comma = 1;
            }
        }
        if (rec->file_hash) {
            if (comma) {
                zprintf(f, ",\"hash\":\"%s\"", rec->file_hash);
            } else {
                zprintf(f, "\"hash\":\"%s\"", rec->file_hash);
                comma = 1;
            }
        }
        if (rec->uptime_seconds > 0) {
            if (comma) {
                zprintf(f, ",\"uptime\":%lu", rec->uptime_seconds);
            } else {
                zprintf(f, "\"uptime\":%lu", rec->uptime_seconds);
                comma = 1;
            }
        }
        zprintf(f, "}");
    }
}

static void print_tcp_json (zfile f, const flow_record_t *rec) {
    int top_com = 0;
    int com = 0;
    int empty = 1;
    int out_empty = 1;
    int in_empty = 1;

    /*
     * Check what TCP data is avilable (if any).
     */
    if (rec->tcp.first_seq) {
        empty = 0;
    } else if (rec->twin && rec->twin->tcp.first_seq) {
        empty = 0;
    }

#define not_empty(rec) (rec->tcp.flags || rec->tcp.first_window_size || rec->tcp.opt_len)

    if (not_empty(rec)) {
        empty = 0; out_empty = 0;
    }
    if (rec->twin && not_empty(rec->twin)) {
        empty = 0; in_empty = 0;
    }

    if (empty) {
        /* No data to print */
        return;
    }

    zprintf(f, ",\"tcp\":{");

    if (rec->tcp.first_seq) {
        zprintf(f, "\"first_seq\":%u", rec->tcp.first_seq);
        top_com = 1;
    } else if (rec->twin != NULL && rec->twin->tcp.first_seq) {
        zprintf(f, "\"first_seq\":%u", rec->twin->tcp.first_seq);
        top_com = 1;
    }

    if (!out_empty) {
        char out_flags_string[9] = {0};

        if (top_com) {
            zprintf(f, ",\"out\":{");
        } else {
            zprintf(f, "\"out\":{");
            top_com = 1;
        }

        if (rec->tcp.flags) {
            tcp_flags_to_string(rec->tcp.flags, out_flags_string);
            zprintf(f, "\"flags\":\"%s\"", out_flags_string);
            com = 1;
        }

        if (rec->tcp.first_window_size) {
            if (com) {
                zprintf(f, ",\"first_window_size\":%u", rec->tcp.first_window_size);
            } else {
                zprintf(f, "\"first_window_size\":%u", rec->tcp.first_window_size);
                com = 1;
            }
        }

        if (rec->tcp.opt_len) {
            if (com) {
                zprintf(f, ",\"opt_len\":%u", rec->tcp.opt_len);
            } else {
                zprintf(f, "\"opt_len\":%u", rec->tcp.opt_len);
            }
            tcp_opt_print_json(f, rec->tcp.opts, rec->tcp.opt_len);
        }

        /* End out object */
        zprintf(f, "}");
    }

    if (!in_empty) {
        char in_flags_string[9] = {0};
        com = 0;

        if (top_com) {
            zprintf(f, ",\"in\":{");
        } else {
            zprintf(f, "\"in\":{");
        }

        if (rec->twin->tcp.flags) {
            tcp_flags_to_string(rec->twin->tcp.flags, in_flags_string);
            zprintf(f, "\"flags\":\"%s\"", in_flags_string);
            com = 1;
        }

        if (rec->twin->tcp.first_window_size) {
            if (com) {
                zprintf(f, ",\"first_window_size\":%u", rec->twin->tcp.first_window_size);
            } else {
                zprintf(f, "\"first_window_size\":%u", rec->twin->tcp.first_window_size);
                com = 1;
            }
        }

        if (rec->twin->tcp.opt_len) {
            if (com) {
                zprintf(f, ",\"opt_len\":%u", rec->twin->tcp.opt_len);
            } else {
                zprintf(f, "\"opt_len\":%u", rec->twin->tcp.opt_len);
            }
            tcp_opt_print_json(f, rec->twin->tcp.opts, rec->twin->tcp.opt_len);
        }

        /* End in object */
        zprintf(f, "}");
    }

    /* End tcp object */
    zprintf(f, "}");
}

static void print_ip_json (zfile f, const flow_record_t *rec) {
    int k = 0;

    zprintf(f, ",\"ip\":{");

    zprintf(f, "\"out\":{");
    zprintf(f, "\"ttl\":%u", rec->ip.ttl);
    if (rec->ip.num_id) {
        zprintf(f, ",\"id\":[");
        for (k = 0; k < rec->ip.num_id - 1; k++) {
            zprintf(f, "%u,", rec->ip.id[k]);
        }
        zprintf(f, "%u]", rec->ip.id[k]);
    }
    /* End out object */
    zprintf(f, "}");

    if (rec->twin) {
        zprintf(f, ",\"in\":{");
        zprintf(f, "\"ttl\":%u", rec->twin->ip.ttl);
        if (rec->twin->ip.num_id) {
            zprintf(f, ",\"id\":[");
            for (k = 0; k < rec->twin->ip.num_id - 1; k++) {
                zprintf(f, "%u,", rec->twin->ip.id[k]);
            }
            zprintf(f, "%u]", rec->twin->ip.id[k]);
        }
        /* End in object */
        zprintf(f, "}");
    }

    /* End IP object */
    zprintf(f, "}");
}

static const flow_record_t *tcp_client_flow(const flow_record_t *a,
                                                 const flow_record_t *b) {
    if (!a->tcp.flags && !b->tcp.flags) {
        /* No flags to compare */
        return NULL;
    }

    if (a->tcp.flags == 2 && b->tcp.flags == 2) {
        /* Cannot determine, both have SYN */
        return NULL;
    }

    /* SYN */
    if (a->tcp.flags == 2) {
        return a;
    } else if (b->tcp.flags == 2) {
        return b;
    }

    if (a->tcp.flags == 18 && b->tcp.flags == 18) {
        /* Cannot determine, both have SYN/ACK */
        return NULL;
    }

    /*
     * SYN/ACK
     * If detected, then return the twin.
     */
    if (a->tcp.flags == 18) {
        return b;
    } else if (b->tcp.flags == 18) {
        return a;
    }

    return NULL;
}

static const flow_record_t *get_client_flow(const flow_record_t *a,
                                                 const flow_record_t *b) {
    /* See if either is client */
    if (a->dir == DIR_CLIENT) {
        return a;
    } else if (b->dir == DIR_CLIENT) {
        return b;
    }

    /* See if either is server, then the twin is client */
    if (a->dir == DIR_SERVER) {
        return b;
    } else if (b->dir == DIR_SERVER) {
        return a;
    }

    /*
     * Try identifying by tcp flags.
     */
    return tcp_client_flow(a, b);
}

#define OUT "<"
#define IN  ">"

/**
 * \brief Print a flow record to the JSON output.
 *
 * \param record Flow record to print
 *
 * \return none
 */
static void flow_record_print_json
 (joy_ctx_data *ctx, const flow_record_t *record) {
    unsigned int i, j, imax, jmax;
    struct timeval ts, ts_last, ts_start, ts_end, tmp;
    const flow_record_t *rec = NULL;
    unsigned int pkt_len;
    char *dir;
    char ipv4_addr[INET_ADDRSTRLEN];

    flocap_stats_incr_records_output(ctx);
    ctx->records_in_file++;

    if (record->twin != NULL) {
        /*
         * The flow is bidirectional.
         * Need to figure client/server order.
         */
        int compare_start_times = 1;

        if (joy_timer_eq(&record->start, &record->twin->start)) {
            /*
             * The start times are equal.
             * Try to resolve direction.
             */
            rec = get_client_flow(record, record->twin);
            if (rec != NULL) {
                compare_start_times = 0;
                ts_start = rec->start;
            }
        }

        if (compare_start_times) {
            /*
             * Get start time.
             * Use the smaller of the 2 time values.
             */
            if (joy_timer_lt(&record->start, &record->twin->start)) {
                ts_start = record->start;
                rec = record;
            } else {
                ts_start = record->twin->start;
                rec = record->twin;
            }
        }

        /*
         * Get end time.
         * Use the larger of the 2 time values.
         */
        if (joy_timer_lt(&record->end, &record->twin->end)) {
            ts_end = record->twin->end;
        } else {
            ts_end = record->end;
        }
    } else {
        /*
         * The flow is unidirectional. Easy enough.
         */
        ts_start = record->start;
        ts_end = record->end;
        rec = record;
    }

    /*****************************************************************
     * ---------------------------------------------------------------
     * Flow Record object start
     * ---------------------------------------------------------------
     *****************************************************************
     */
    zprintf(ctx->output, "{");

    if (ipv4_addr_needs_anonymization(&rec->key.sa)) {
        zprintf(ctx->output, "\"sa\":\"%s\",", addr_get_anon_hexstring(&rec->key.sa));
    } else {
        inet_ntop(AF_INET, &rec->key.sa, ipv4_addr, INET_ADDRSTRLEN);
        zprintf(ctx->output, "\"sa\":\"%s\",", ipv4_addr);
    }
    if (ipv4_addr_needs_anonymization(&rec->key.da)) {
        zprintf(ctx->output, "\"da\":\"%s\",", addr_get_anon_hexstring(&rec->key.da));
    } else {
        inet_ntop(AF_INET, &rec->key.da, ipv4_addr, INET_ADDRSTRLEN);
        zprintf(ctx->output, "\"da\":\"%s\",", ipv4_addr);
    }
    zprintf(ctx->output, "\"pr\":%u,", rec->key.prot);

    if (rec->key.prot == 6 || rec->key.prot == 17) {
        zprintf(ctx->output, "\"sp\":%u,", rec->key.sp);
        zprintf(ctx->output, "\"dp\":%u,", rec->key.dp);
    } else {
        /* Make dp/sp null so that they can still be compared */
        zprintf(ctx->output, "\"sp\":null,");
        zprintf(ctx->output, "\"dp\":null,");
    }

    /*
     * if src or dst address matches a subnets associated with labels,
     * then print out those labels
     */
    if (glb_config->num_subnets) {
        attr_flags flag;

        flag = radix_trie_lookup_addr(glb_config->rt, rec->key.sa);
        attr_flags_json_print_labels(glb_config->rt, flag, "sa_labels", ctx->output);
        flag = radix_trie_lookup_addr(glb_config->rt, rec->key.da);
        attr_flags_json_print_labels(glb_config->rt, flag, "da_labels", ctx->output);
    }

    /*
     * Flow stats
     */
    zprintf(ctx->output, "\"bytes_out\":%u,", rec->ob);
    zprintf(ctx->output, "\"num_pkts_out\":%u,", rec->np); /* not just packets with data */
    if (rec->twin != NULL) {
        zprintf(ctx->output, "\"bytes_in\":%u,", rec->twin->ob);
        zprintf(ctx->output, "\"num_pkts_in\":%u,", rec->twin->np);
    }
#ifdef WIN32
        zprintf(ctx->output, "\"time_start\":%i.%06i,", ts_start.tv_sec, ts_start.tv_usec);
        zprintf(ctx->output, "\"time_end\":%i.%06i,", ts_end.tv_sec, ts_end.tv_usec);
#else
    zprintf(ctx->output, "\"time_start\":%zd.%06zd,", ts_start.tv_sec, (long)ts_start.tv_usec);
    zprintf(ctx->output, "\"time_end\":%zd.%06zd,", ts_end.tv_sec, (long)ts_end.tv_usec);
#endif

    /*****************************************************************
     * Packet length and time array
     *****************************************************************
     */
    zprintf(ctx->output, "\"packets\":[");

    if (rec->twin == NULL) {

        imax = rec->op > NUM_PKT_LEN ? NUM_PKT_LEN : rec->op;
        if (imax == 0) {
            ; /* no packets had data, so we print out nothing */
        } else {
            for (i = 0; i < imax-1; i++) {
                if (i > 0) {
                    joy_timer_sub(&rec->pkt_time[i], &rec->pkt_time[i-1], &ts);
                } else {
                    joy_timer_clear(&ts);
                }
                print_bytes_dir_time(ctx, rec->pkt_len[i], OUT, ts, ",");
            }
            if (i == 0) {        /* TODO this code could be simplified */
                joy_timer_clear(&ts);
            } else {
                joy_timer_sub(&rec->pkt_time[i], &rec->pkt_time[i-1], &ts);
            }
            print_bytes_dir_time(ctx, rec->pkt_len[i], OUT, ts, "");
        }
        zprintf(ctx->output, "]");
    } else {
        imax = rec->op > NUM_PKT_LEN ? NUM_PKT_LEN : rec->op;
        jmax = rec->twin->op > NUM_PKT_LEN ? NUM_PKT_LEN : rec->twin->op;
        i = j = 0;
        ts_last = ts_start;

        while ((i < imax) || (j < jmax)) {
            if (i >= imax) {
                /* record list is exhausted, so use twin */
                    dir = OUT;
                    ts = rec->twin->pkt_time[j];
                    pkt_len = rec->twin->pkt_len[j];
                    j++;
            } else if (j >= jmax) {
                /* twin list is exhausted, so use record */
                dir = IN;
                    ts = rec->pkt_time[i];
                    pkt_len = rec->pkt_len[i];
                    i++;
            } else {
                /* Neither list is exhausted, so use list with lowest time */
                if (joy_timer_lt(&rec->pkt_time[i], &rec->twin->pkt_time[j])) {
                    ts = rec->pkt_time[i];
                    pkt_len = rec->pkt_len[i];
                    dir = IN;
                    if (i < imax) i++;
                } else {
                    ts = rec->twin->pkt_time[j];
                    pkt_len = rec->twin->pkt_len[j];
                    dir = OUT;
                    if (j < jmax) j++;
                }
            }

            joy_timer_sub(&ts, &ts_last, &tmp);
            print_bytes_dir_time(ctx, pkt_len, dir, tmp, "");
            ts_last = ts;

            if (!((i == imax) & (j == jmax))) {
                /* Done */
                zprintf(ctx->output, ",");
            }
        }
        zprintf(ctx->output, "]");
    }

    if (glb_config->byte_distribution || glb_config->report_entropy || glb_config->compact_byte_distribution) {
        const unsigned int *array = NULL;
        const unsigned int *compact_array = NULL;
        unsigned int tmp[256];
        unsigned int compact_tmp[16];
        unsigned int num_bytes;
        double mean = 0.0, variance = 0.0;

        /*
         * Sum up the byte_count array for outbound and inbound flows,
         * if this flow is bidirectional
         */
        if (rec->twin == NULL) {
            array = rec->byte_count;
            //compact_array = rec->compact_byte_count; //overwritten below fixme
            num_bytes = rec->ob;

            for (i=0; i<256; i++) {
                      tmp[i] = rec->byte_count[i];
            }
            for (i=0; i<16; i++) {
                      compact_tmp[i] = rec->compact_byte_count[i];
            }

            if (rec->num_bytes != 0) {
                mean = rec->bd_mean;
                variance = rec->bd_variance/(rec->num_bytes - 1);
                variance = sqrt(variance);

                if (rec->num_bytes == 1) {
                    variance = 0.0;
                }
            }
        } else {
            for (i=0; i<256; i++) {
                      tmp[i] = rec->byte_count[i] + rec->twin->byte_count[i];
            }
            for (i=0; i<16; i++) {
                      compact_tmp[i] = rec->compact_byte_count[i] + rec->twin->compact_byte_count[i];
            }
            array = tmp;
            compact_array = compact_tmp;
            num_bytes = rec->ob + rec->twin->ob;

            if (rec->num_bytes + rec->twin->num_bytes != 0) {
                mean = ((double)rec->num_bytes)/((double)(rec->num_bytes+rec->twin->num_bytes))*rec->bd_mean +
                           ((double)rec->twin->num_bytes)/((double)(rec->num_bytes+rec->twin->num_bytes))*rec->twin->bd_mean;

                    variance = ((double)rec->num_bytes)/((double)(rec->num_bytes+rec->twin->num_bytes))*rec->bd_variance +
                               ((double)rec->twin->num_bytes)/((double)(rec->num_bytes+rec->twin->num_bytes))*rec->twin->bd_variance;

                    variance = variance/((double)(rec->num_bytes + rec->twin->num_bytes - 1));
                    variance = sqrt(variance);
                    if (rec->num_bytes + rec->twin->num_bytes == 1) {
                        variance = 0.0;
                    }
            }
        }

        if (glb_config->byte_distribution) {
            reduce_bd_bits(tmp, 256);
            array = tmp;

            zprintf(ctx->output, ",\"byte_dist\":[");
            for (i = 0; i < 255; i++) {
                zprintf(ctx->output, "%u,", (unsigned char)array[i]);
            }
            zprintf(ctx->output, "%u]", (unsigned char)array[i]);

            /* Output the mean */
            if (num_bytes != 0) {
                zprintf(ctx->output, ",\"byte_dist_mean\":%f", mean);
                zprintf(ctx->output, ",\"byte_dist_std\":%f", variance);
            }

        }

        if (glb_config->compact_byte_distribution) {
            reduce_bd_bits(compact_tmp, 16);
            compact_array = compact_tmp;

            zprintf(ctx->output, ",\"compact_byte_dist\":[");
            for (i = 0; i < 15; i++) {
                zprintf(ctx->output, "%u,", (unsigned char)compact_array[i]);
            }
            zprintf(ctx->output, "%u]", (unsigned char)compact_array[i]);
        }

        if (glb_config->report_entropy) {
            if (num_bytes != 0) {
                double entropy = flow_record_get_byte_count_entropy(array, num_bytes);

                zprintf(ctx->output, ",\"entropy\":%f", entropy);
                zprintf(ctx->output, ",\"total_entropy\":%f", entropy * num_bytes);
            }
        }
    }

    /*
     * Inline classification of flows
     */
    if (glb_config->include_classifier) {
        float score = 0.0;

        if (rec->twin) {
            score = classify(rec->pkt_len, rec->pkt_time, rec->twin->pkt_len, rec->twin->pkt_time,
                                     rec->start, rec->twin->start,
                                     NUM_PKT_LEN, rec->key.sp, rec->key.dp, rec->np, rec->twin->np, rec->op, rec->twin->op,
                                     rec->ob, rec->twin->ob, glb_config->byte_distribution,
                                     rec->byte_count, rec->twin->byte_count);
        } else {
            score = classify(rec->pkt_len, rec->pkt_time, NULL, NULL,   rec->start, rec->start,
                                     NUM_PKT_LEN, rec->key.sp, rec->key.dp, rec->np, 0, rec->op, 0,
                                     rec->ob, 0, glb_config->byte_distribution,
                                     rec->byte_count, NULL);
        }

        zprintf(ctx->output, ",\"p_malware\":%f", score);
    }

    /* IP object */
    print_ip_json(ctx->output, rec);

    if (rec->key.prot == 6) {
        /* TCP object */
        print_tcp_json(ctx->output, rec);
    }

    /*
     * All of the feature modules
     */
    print_all_features(feature_list);

    /*
     * Host executable
     */
    print_executable_json(ctx->output, rec);

    if (glb_config->report_hd) {
        /*
         * TODO: this should be bidirectional, but it is not!  This will
         * be changed sometime soon, but for now, this will give some
         * experience with this type of data
         */
        header_description_printf(&rec->hd, ctx->output, glb_config->report_hd);
    }

    /*
     * Operating system
     */
    if (include_os) {
        if (rec->twin) {
            os_printf(ctx->output, rec->ip.ttl, rec->tcp.first_window_size, rec->twin->ip.ttl, rec->twin->tcp.first_window_size);
        } else {
            os_printf(ctx->output, rec->ip.ttl, rec->tcp.first_window_size, 0, 0);
        }
    }

    /*
     * Initial data packet (IDP)
     */
    if (glb_config->idp) {
        if (rec->idp != NULL) {
            zprintf(ctx->output, ",\"idp_out\":");
            zprintf_raw_as_hex(ctx->output, rec->idp, rec->idp_len);
            zprintf(ctx->output, ",\"idp_len_out\":%u", rec->idp_len);
        }
        if (rec->twin && (rec->twin->idp != NULL)) {
            zprintf(ctx->output, ",\"idp_in\":");
            zprintf_raw_as_hex(ctx->output, rec->twin->idp, rec->twin->idp_len);
            zprintf(ctx->output, ",\"idp_len_in\":%u", rec->twin->idp_len);
        }
    }

    {
        unsigned int retrans, invalid;

        retrans = rec->tcp.retrans;
        invalid = rec->invalid;
        if (rec->twin) {
            retrans += rec->twin->tcp.retrans;
            invalid += rec->twin->invalid;
        }

        if (retrans || invalid) {
            uint8_t comma = 0;
            zprintf(ctx->output, ",\"debug\":{");
            if (retrans) {
                zprintf(ctx->output, "\"tcp_retrans\":%u", retrans);
                comma = 1;
            }
            if (invalid) {
                if (comma) {
                    zprintf(ctx->output, ",\"invalid\":%u", invalid);
                } else {
                    zprintf(ctx->output, "\"invalid\":%u", invalid);
                }
            }
            zprintf(ctx->output, "}");
        }

    }

    if (rec->exp_type) {
        zprintf(ctx->output, ",\"expire_type\":\"%c\"", rec->exp_type);
    }

    /*****************************************************************
     * Flow Record object end
     *****************************************************************
     */
    zprintf(ctx->output, "}\n");
}



/**
 * \brief Print a flow record to output and delete.
 *
 * After printing the flow \p record, it will first be removed
 * from the chrono list and then deleted. If IPFIX export is enabled,
 * the record will be exported before deletion.
 *
 * \param record Flow record to print and delete 
 *
 * \return none
 */
static void flow_record_print_and_delete (joy_ctx_data *ctx, flow_record_t *record) {
    /*
     * Print the record to JSON output
     */
    flow_record_print_json(ctx, record);

#ifndef JOY_LIB_API
    /*
     * Export this record before deletion if running in
     * IPFIX exporter mode.
     */
    if (glb_config->ipfix_export_port) {
        ipfix_export_main(ctx, record);
    }
#endif
    /*
     * Delete twin, if there is one
     */
    if (record->twin != NULL) {
        debug_printf("LIST deleting twin\n");
        flow_record_delete(ctx, record->twin);
    }

    /* Remove record from chrono list, then delete from flow_record_list_array */
    flow_record_chrono_list_remove(ctx, record);
    flow_record_delete(ctx, record);
}

/**
 * \brief Does IPFix sending of flow record data.
 *
<<<<<<< HEAD
 * \param export_type Flag whether to indiscriminately export all flow_records.
 *                  0 exiration check and remove records
 *                  1 all records and remove them
 *                  2 expiration check and do not remove records
 *                  3 all records and do no remove them
=======
 * \param export_all Flag whether to indiscriminately print all flow_records.
 *                  JOY_EXPIRED_FLOWS - perform expiration check
 *                  JOY_ALL_FLOWS - print all of them
>>>>>>> bc0f4634
 *
 * \return none
 */
void flow_record_export_as_ipfix (joy_ctx_data *ctx, unsigned int export_type) {
    flow_record_t *record = NULL;

    /* The head of chrono record list */
    record = ctx->flow_record_chrono_first;

    while (record != NULL) {
        if (export_type == JOY_EXPIRED_FLOWS) {
            /* Avoid printing flows that might still be active */
            if (!flow_record_is_expired(ctx,record)) {
                break;
            }
        }

        /*
         * Export this record before deletion if running in
         * IPFIX exporter mode.
         */
        if (glb_config->ipfix_export_port) {
            ipfix_export_main(ctx,record);
        }

        /*
         * Delete twin, if there is one
         */
        if (record->twin != NULL) {
            debug_printf("LIST deleting twin\n");
            flow_record_delete(ctx, record->twin);
        }

        /* Remove record from chrono list, then delete from flow_record_list_array */
        flow_record_chrono_list_remove(ctx, record);
        flow_record_delete(ctx, record);

        /* Advance to next record on chrono list */
        record = ctx->flow_record_chrono_first;
    }
}

/**
 * \brief Prints out the flow record list in JSON format.
 *
<<<<<<< HEAD
 * \param print_type Flag whether to indiscriminately print all flow_records.
 *                  0 perform expiration check and remove records
 *                  1 all flows and remove records
 *                  2 perform expiration check and do not remove records
 *                  3 all flows and do not remove records
=======
 * \param export_all Flag whether to indiscriminately print all flow_records.
 *                  JOY_EXPIRED_FLOWS - perform expiration check
 *                  JOY_ALL_FLOWS - print all of them
>>>>>>> bc0f4634
 *
 * \return none
 */
void flow_record_list_print_json (joy_ctx_data *ctx, unsigned int print_type) {
    flow_record_t *record = NULL;

    /* The head of chrono record list */
    record = ctx->flow_record_chrono_first;

    while (record != NULL) {
        if (print_type == JOY_EXPIRED_FLOWS) {
            /* Avoid printing flows that might still be active */
            if (!flow_record_is_expired(ctx,record)) {
                break;
            }
        }

        /* print and remove the record */
        flow_record_print_and_delete(ctx, record);

        /* Advance to next record on chrono list */
        record = ctx->flow_record_chrono_first;
    }

    // note: we might need to call flush in the future
    // zflush(ctx->output);
}

/**
 * \brief Removes the record and its twin from the list and the flow records
 *     structure.
 *
 * \param ctx - the joy context to process with
 * \param rec - the rec we are deleting
 *
 * \return none.
 */
void remove_record_and_update_list(joy_ctx_data *ctx, flow_record_t *rec)
{
    /* sanity check */
    if ((ctx == NULL) || (rec == NULL)) {
        return;
    }

    /* Delete twin, if there is one */
    if (rec->twin != NULL) {
        flow_record_delete(ctx, rec->twin);
    }

    /* Remove from chrono list, then delete from flow_record_list_array */
    flow_record_chrono_list_remove(ctx, rec);
    flow_record_delete(ctx, rec);
}


/**
 * \brief Get the twin of a flow_key.
 *
 * \param key A flow_key that we will try to find it's twin
 *
 * \return The twin flow_key, or NULL
 */
flow_record_t *flow_key_get_twin (joy_ctx_data *ctx, const flow_key_t *key) {
    if (glb_config->flow_key_match_method == EXACT_MATCH) {
        flow_key_t twin;

        /*
         * we use find_record_by_key() instead of find_twin_by_key(),
         * because we are using a flow_key_hash() that depends on the
         * entire flow key, and that hash won't work with
         * find_twin_by_key() function because it does not map near twins
         * to the same flow_record_list
         */
        twin.sa.s_addr = key->da.s_addr;
        twin.da.s_addr = key->sa.s_addr;
        twin.sp = key->dp;
        twin.dp = key->sp;
        twin.prot = key->prot;

        return flow_record_list_find_record_by_key(&ctx->flow_record_list_array[flow_key_hash(&twin)], &twin);

    } else {
        return flow_record_list_find_twin_by_key(&ctx->flow_record_list_array[flow_key_hash(key)], key);
    }
}

/**
 * \brief Unit test for the flow_record list functionality.
 *
 * \param none
 *
 * \return Number of failures
 */
static int p2f_test_flow_record_list(joy_ctx_data *ctx) {
    flow_record_list list = NULL;
    flow_record_t a, b, c, d;
    flow_record_t *rp;
    flow_key_t k1 = { { 0xcafe }, { 0xbabe }, 0xfa, 0xce, 0xdd };
    flow_key_t k2 = { { 0xdead }, { 0xbeef }, 0xfa, 0xce, 0xdd };
    int num_fails = 0;

    flow_record_init(ctx, &a, &k1);
    flow_record_init(ctx, &b, &k2);
    flow_record_init(ctx, &c, &k1);
    flow_record_init(ctx, &d, &k1);

    flow_record_list_prepend(&list, &a);
    rp = flow_record_list_find_record_by_key(&list, &k1);
    if (!rp) {
        joy_log_err("did not find a");
        num_fails++;
    }

    flow_record_list_remove(&list, &a);
    rp = flow_record_list_find_record_by_key(&list, &k1);
    if (rp) {
        joy_log_err("found a, but should not have");
        num_fails++;
    }

    flow_record_list_prepend(&list, &b);
    rp = flow_record_list_find_record_by_key(&list, &k2);
    if (!rp) {
        joy_log_err("did not find b");
        num_fails++;
    }

    flow_record_list_remove(&list, &b);
    rp = flow_record_list_find_record_by_key(&list, &k2);
    if (rp) {
        joy_log_err("found b, but should not have");
        num_fails++;
    }

    flow_record_list_prepend(&list, &a);
    flow_record_list_prepend(&list, &b);
    rp = flow_record_list_find_record_by_key(&list, &k1);
    if (!rp) {
        joy_log_err("did not find a");
        num_fails++;
    }

    rp = flow_record_list_find_record_by_key(&list, &k2);
    if (!rp) {
        joy_log_err("did not find b");
        num_fails++;
    }

    flow_record_list_remove(&list, &a);
    rp = flow_record_list_find_record_by_key(&list, &k1);
    if (rp) {
        joy_log_err("found a, but should not have");
        num_fails++;
    }

    flow_record_list_remove(&list, &b);
    rp = flow_record_list_find_record_by_key(&list, &k2);
    if (rp) {
        joy_log_err("found a, but should not have");
        num_fails++;
    }

    flow_record_list_prepend(&list, &a);
    flow_record_list_prepend(&list, &c);
    rp = flow_record_list_find_record_by_key(&list, &k1);
    if (!rp) {
        joy_log_err("did not find a");
        num_fails++;
    }

    return num_fails;
}

void p2f_unit_test() {
    int num_fails = 0;
    joy_ctx_data *main_ctx = NULL;
    
    main_ctx = calloc(1, sizeof(joy_ctx_data));
    if (!main_ctx) {
        fprintf(info, "Out of memory\n");
        return;
    }

    fprintf(info, "\n******************************\n");
    fprintf(info, "P2F Unit Test starting...\n");

    num_fails += p2f_test_flow_record_list(main_ctx);

    if (num_fails) {
        fprintf(info, "Finished - failures: %d\n", num_fails);
    } else {
        fprintf(info, "Finished - success\n");
    }
    fprintf(info, "******************************\n\n");
    free(main_ctx);
    main_ctx = NULL;
}

/*********************************************************
 * -------------------------------------------------------
 * Uploader functions
 * -------------------------------------------------------
 *********************************************************
 */

/** maxiumum lengnth of the upload URL string */
#define MAX_UPLOAD_CMD_LENGTH 512

/** maximum length of the upload file name */
#define MAX_FILENAME_LENGTH 1024

/** thread mutex for locking */
pthread_mutex_t upload_in_process = PTHREAD_MUTEX_INITIALIZER;

/** thread condition to wait for */
pthread_cond_t upload_run_cond = PTHREAD_COND_INITIALIZER;

/** thread signal for execution */
int upload_can_run = 0;

/** filename to be uploaded */
char upload_filename[MAX_FILENAME_LENGTH];

static int uploader_send_file (char *filename, char *servername,
                               char *key, unsigned int retain) {
    int rc = 0;
    char cmd[MAX_UPLOAD_CMD_LENGTH];

    snprintf(cmd,MAX_UPLOAD_CMD_LENGTH,"scp -q -C -i %s %s %s",key,filename,servername);
    rc = system(cmd);

    /* see if the command was successful */
    if (rc == 0) {
       joy_log_info("transfer of file [%s] successful!", filename);
       /* see if we are allowed to delete the file after upload */
       if (retain == 0) {
            snprintf(cmd, MAX_UPLOAD_CMD_LENGTH, "rm %s", filename);
            joy_log_info("removing file [%s]", filename);
 	    rc = remove(filename);
            if (rc != 0) {
                joy_log_err("removing file [%s] failed!", filename);
            }
        }
    } else {
        joy_log_warn("transfer of file [%s] failed!", filename);
    }

    return 0;
}

/**
 * \fn void *uploader_main (void *ptr)
 * \brief Runs as a thread off of joy.
 *        Uploader is only active during live processing runs.
 *        Uploader terminates automatically when joy exits due to the nature of
 *        how pthreads work.
 * \param ptr always a pointer to the config structure
 * \return never return and the thread terminates when joy exits
 */
void *uploader_main(void *ptr)
{
    struct configuration *config = ptr;

    /* initialize the uploader filename container */
    memset(upload_filename, 0x00, MAX_FILENAME_LENGTH);

    /* uploader stays alive until joy exists */
    while (1) {

        /* wait until we are signaled to do work */
        pthread_mutex_lock(&upload_in_process);
        while (!upload_can_run) {
            joy_log_info("waiting on signal...");
            pthread_cond_wait(&upload_run_cond, &upload_in_process);
        }

        /* upload file now */
        if (strlen(upload_filename) > 0) {
            joy_log_info("uploading file [%s] ...", upload_filename);
            uploader_send_file(upload_filename, config->upload_servername,
                               config->upload_key, config->retain_local);
        }

        /* we are done uploading the file, go back to sleep */
        memset(upload_filename, 0x00, MAX_FILENAME_LENGTH);
        upload_can_run = 0;
        pthread_mutex_unlock(&upload_in_process);
    }
    return NULL;
}

/*
 * file uploading after rotation
 */
/**
 * \fn int upload_file (char *filename
 * \brief upload file to the storage server
 * \param filename file to upload
 * \return failure/EXIT_FAILURE
 * \return 0 success
 */
int upload_file (char *filename) {

    /* sanity check we were passed in a file to upload */
    if (filename == NULL) {
        joy_log_err("could not upload file (output file not set)");
        return failure;
    }

    /* wake up the uploader thread so it can do its work */
    pthread_mutex_lock(&upload_in_process);
    memcpy(upload_filename, filename, (MAX_FILENAME_LENGTH-1));
    upload_can_run = 1;
    pthread_cond_signal(&upload_run_cond);
    pthread_mutex_unlock(&upload_in_process);

    return 0;
}
<|MERGE_RESOLUTION|>--- conflicted
+++ resolved
@@ -1666,17 +1666,9 @@
 /**
  * \brief Does IPFix sending of flow record data.
  *
-<<<<<<< HEAD
- * \param export_type Flag whether to indiscriminately export all flow_records.
- *                  0 exiration check and remove records
- *                  1 all records and remove them
- *                  2 expiration check and do not remove records
- *                  3 all records and do no remove them
-=======
  * \param export_all Flag whether to indiscriminately print all flow_records.
  *                  JOY_EXPIRED_FLOWS - perform expiration check
  *                  JOY_ALL_FLOWS - print all of them
->>>>>>> bc0f4634
  *
  * \return none
  */
@@ -1722,17 +1714,9 @@
 /**
  * \brief Prints out the flow record list in JSON format.
  *
-<<<<<<< HEAD
- * \param print_type Flag whether to indiscriminately print all flow_records.
- *                  0 perform expiration check and remove records
- *                  1 all flows and remove records
- *                  2 perform expiration check and do not remove records
- *                  3 all flows and do not remove records
-=======
  * \param export_all Flag whether to indiscriminately print all flow_records.
  *                  JOY_EXPIRED_FLOWS - perform expiration check
  *                  JOY_ALL_FLOWS - print all of them
->>>>>>> bc0f4634
  *
  * \return none
  */
