--- conflicted
+++ resolved
@@ -215,7 +215,6 @@
 }
 
 /**
-<<<<<<< HEAD
  * \fn void timer_add (const struct timeval *a, const struct timeval *b, struct timeval *result)
  * \brief calculate the sum  of two times (result = a + b)
  * \param a first time value
@@ -228,12 +227,11 @@
     result->tv_usec = a->tv_usec + b->tv_usec;
 }
 
-=======
+/**
  * \brief Zeroize a timeval.
  * \param a Timeval to zero out
  * \return none
  */
->>>>>>> 2b0fdb19
 static inline void timer_clear (struct timeval *a) {
     a->tv_sec = a->tv_usec = 0;
 }
@@ -724,11 +722,8 @@
  * \return NULL if expired or could not create or retrieve record
  */
 struct flow_record *flow_key_get_record (const struct flow_key *key,
-<<<<<<< HEAD
-    unsigned int create_new_records,const struct pcap_pkthdr *header) {
-=======
-                                         unsigned int create_new_records) {
->>>>>>> 2b0fdb19
+                                         unsigned int create_new_records,
+                                         const struct pcap_pkthdr *header) {
     struct flow_record *record;
     unsigned int hash_key;
 
@@ -867,14 +862,8 @@
     if (name == NULL) {
         return failure;   /* no point in looking for flow_record */
     }
-<<<<<<< HEAD
     r = flow_key_get_record(key, DONT_CREATE_RECORDS,NULL);
-    // flow_key_print(key);
-=======
-
-    r = flow_key_get_record(key, DONT_CREATE_RECORDS);
-
->>>>>>> 2b0fdb19
+
     if (r) {
         if (r->exe_name == NULL) {
             r->exe_name = strdup(name);
